"""
Create batch report jobs for ALL organizations by querying Cosmos DB.

This script fetches all organizations, then for each organization fetches brands,
products, and competitors from their respective Cosmos containers and creates all
necessary report jobs automatically.
"""
import uuid
from datetime import datetime, timezone, timedelta
from dotenv import load_dotenv

load_dotenv()

from shared.cosmos_jobs import cosmos_container
from azure.cosmos import CosmosClient
from azure.identity import DefaultAzureCredential
import os

AZURE_DB_ID = os.getenv("AZURE_DB_ID")
<<<<<<< HEAD
AZURE_DB_NAME = os.getenv("AZURE_DB_NAME")
=======
>>>>>>> aa092b41

def get_cosmos_client():
    """Get Cosmos DB client using Managed Identity"""
    return CosmosClient(f"https://{AZURE_DB_ID}.documents.azure.com:443/", credential=DefaultAzureCredential())

def fetch_items_for_org(container_name: str, organization_id: str):
    """Fetch all items from a Cosmos container for a specific organization"""
    try:
        client = get_cosmos_client()
<<<<<<< HEAD
        database = client.get_database_client(AZURE_DB_NAME)
=======
        database = client.get_database_client(AZURE_DB_ID)
>>>>>>> aa092b41
        container = database.get_container_client(container_name)

        query = "SELECT * FROM c WHERE c.organization_id = @organization_id"
        params = [{"name": "@organization_id", "value": organization_id}]

        items = list(container.query_items(
            query=query,
            parameters=params,
            enable_cross_partition_query=True
        ))
        return items
    except Exception as e:
        print(f"Error fetching {container_name} for org {organization_id}: {e}")
        return []

def create_batch_jobs(include_brands=True, include_products=True, include_competitors=True):
    """Create all report jobs for all organizations"""

    schedule_time = datetime.now(timezone.utc).isoformat()

    total_created = 0
    org_summaries = []

    try:
        client = get_cosmos_client()
<<<<<<< HEAD
        database = client.get_database_client(AZURE_DB_NAME)
=======
        database = client.get_database_client(AZURE_DB_ID)
>>>>>>> aa092b41
        org_container = database.get_container_client("organizations")

        all_orgs = list(org_container.query_items(
            query="SELECT * FROM c",
            enable_cross_partition_query=True
        ))

        print(f"Found {len(all_orgs)} organizations to process")
        print("=" * 80)

        # Get reportJobs container
        jobs_container = cosmos_container()

        # Process each organization
        for org in all_orgs:
            organization_id = org.get("id")
            industry_description = org.get("industry_description", "")

            if not organization_id:
                continue

            print(f"\nProcessing organization: {organization_id}")
            org_jobs_created = 0

            # 1. Create brand analysis jobs
            if include_brands:
                brands = fetch_items_for_org("brands", organization_id)
                print(f"  Found {len(brands)} brands")

                for brand in brands:
                    brand_name = brand.get("name")
                    if not brand_name:
                        continue

                    job_id = str(uuid.uuid4())
                    job_doc = {
                        "id": job_id,
                        "job_id": job_id,
                        "tenant_id": organization_id,
                        "organization_id": organization_id,
                        "idempotency_key": str(uuid.uuid4()),
                        "report_key": "brand_analysis",
                        "report_name": brand_name,
                        "params": {
                            "brand_focus": brand_name,
                            "industry_context": industry_description
                        },
                        "status": "QUEUED",
                        "schedule_time": schedule_time,
                        "created_at": datetime.now(timezone.utc).isoformat(),
                        "updated_at": datetime.now(timezone.utc).isoformat(),
                    }

                    jobs_container.create_item(job_doc)
                    org_jobs_created += 1
                    print(f"    Created brand job: {brand_name}")

            # 2. Create product analysis jobs
            if include_products:
                products = fetch_items_for_org("products", organization_id)
                print(f"  Found {len(products)} products")

                # Group products by category
                category_map = {}
                for product in products:
                    product_name = product.get("name")
                    product_category = product.get("category")
                    if not product_name or not product_category:
                        continue

                    if product_category not in category_map:
                        category_map[product_category] = []
                    category_map[product_category].append(product_name)

                # Create one job per category
                for category, product_names in category_map.items():
                    job_id = str(uuid.uuid4())
                    report_name = product_names[0] if len(product_names) == 1 else ", ".join(product_names)

                    job_doc = {
                        "id": job_id,
                        "job_id": job_id,
                        "tenant_id": organization_id,
                        "organization_id": organization_id,
                        "idempotency_key": str(uuid.uuid4()),
                        "report_key": "product_analysis",
                        "report_name": report_name,
                        "params": {
                            "categories": [
                                {
                                    "product": product_names,
                                    "category": category
                                }
                            ]
                        },
                        "status": "QUEUED",
                        "schedule_time": schedule_time,
                        "created_at": datetime.now(timezone.utc).isoformat(),
                        "updated_at": datetime.now(timezone.utc).isoformat(),
                    }

                    jobs_container.create_item(job_doc)
                    org_jobs_created += 1
                    print(f"    Created product job: {category} - {report_name}")

            # 3. Create competitor analysis jobs
            if include_competitors:
                competitors = fetch_items_for_org("competitors", organization_id)
                brands = fetch_items_for_org("brands", organization_id) if not include_brands else brands
                print(f"  Found {len(competitors)} competitors")

                brand_names = [brand.get("name") for brand in brands if brand.get("name")]

                for competitor in competitors:
                    competitor_name = competitor.get("name")
                    if not competitor_name or not brand_names:
                        continue

                    job_id = str(uuid.uuid4())
                    job_doc = {
                        "id": job_id,
                        "job_id": job_id,
                        "tenant_id": organization_id,
                        "organization_id": organization_id,
                        "idempotency_key": str(uuid.uuid4()),
                        "report_key": "competitor_analysis",
                        "report_name": competitor_name,
                        "params": {
                            "categories": [
                                {
                                    "brands": brand_names,
                                    "competitors": [competitor_name]
                                }
                            ],
                            "industry_context": industry_description
                        },
                        "status": "QUEUED",
                        "schedule_time": schedule_time,
                        "created_at": datetime.now(timezone.utc).isoformat(),
                        "updated_at": datetime.now(timezone.utc).isoformat(),
                    }

                    jobs_container.create_item(job_doc)
                    org_jobs_created += 1
                    print(f"    Created competitor job: {competitor_name}")

            # Add organization summary
            if org_jobs_created > 0:
                org_summaries.append({
                    "organization_id": organization_id,
                    "jobs_created": org_jobs_created
                })
                total_created += org_jobs_created
                print(f"  Total jobs created for {organization_id}: {org_jobs_created}")

        print("\n" + "=" * 80)
        print(f"SUMMARY: Created {total_created} jobs across {len(org_summaries)} organizations")
        print("=" * 80)

        for org_summary in org_summaries:
            print(f"  {org_summary['organization_id']}: {org_summary['jobs_created']} jobs")

        return {
            "total_created": total_created,
            "organizations": org_summaries
        }

    except Exception as e:
        print(f"Error creating batch jobs: {e}")
        raise

if __name__ == "__main__":
    result = create_batch_jobs()
    print(f"\n Done! Created {result['total_created']} jobs")<|MERGE_RESOLUTION|>--- conflicted
+++ resolved
@@ -17,10 +17,8 @@
 import os
 
 AZURE_DB_ID = os.getenv("AZURE_DB_ID")
-<<<<<<< HEAD
 AZURE_DB_NAME = os.getenv("AZURE_DB_NAME")
-=======
->>>>>>> aa092b41
+
 
 def get_cosmos_client():
     """Get Cosmos DB client using Managed Identity"""
@@ -30,11 +28,7 @@
     """Fetch all items from a Cosmos container for a specific organization"""
     try:
         client = get_cosmos_client()
-<<<<<<< HEAD
         database = client.get_database_client(AZURE_DB_NAME)
-=======
-        database = client.get_database_client(AZURE_DB_ID)
->>>>>>> aa092b41
         container = database.get_container_client(container_name)
 
         query = "SELECT * FROM c WHERE c.organization_id = @organization_id"
@@ -60,11 +54,7 @@
 
     try:
         client = get_cosmos_client()
-<<<<<<< HEAD
         database = client.get_database_client(AZURE_DB_NAME)
-=======
-        database = client.get_database_client(AZURE_DB_ID)
->>>>>>> aa092b41
         org_container = database.get_container_client("organizations")
 
         all_orgs = list(org_container.query_items(
