--- conflicted
+++ resolved
@@ -112,13 +112,18 @@
         logger.error(f"Failed to send email for {report_name}: {str(e)}")
         return False
 
-<<<<<<< HEAD
 def main(timer: func.TimerRequest) -> None:
 
     utc_timestamp = datetime.now(timezone.utc).isoformat()
     logger.info(f"Weekly report generation started at {utc_timestamp}")
-=======
->>>>>>> 30058730
+
+    for report in WEEKLY_REPORTS:
+        logger.info(f"Generating report for {report} at {utc_timestamp}")
+        response_json = generate_report(report)
+
+        if not response_json or response_json.get('status') != 'success':
+            logger.error(f"Failed to generate report for {report} at {utc_timestamp}")
+            continue
 
 def check_subscription_statuses(orgs: List[Dict]) -> List[Dict]:
     """Check if the subscription is active and it has financial assistant tier"""
