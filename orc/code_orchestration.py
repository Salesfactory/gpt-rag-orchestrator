# imports
import logging
import os
import re
from langchain_openai import AzureChatOpenAI
from langchain_core.messages import HumanMessage, AIMessage
from langchain.prompts import ChatPromptTemplate
from langchain.retrievers.multi_query import MultiQueryRetriever
from langchain.prompts import PromptTemplate
from langchain.chains import LLMChain, ConversationChain
from shared.tools import LineListOutputParser, retrieval_transform
from langchain_community.retrievers import AzureAISearchRetriever
from langchain.chains.conversation.memory import ConversationBufferWindowMemory

from langchain_core.tools import ToolException

# logging level

logging.getLogger("azure").setLevel(logging.WARNING)
LOGLEVEL = os.environ.get("LOGLEVEL", "debug").upper()
logging.basicConfig(level=LOGLEVEL)
myLogger = logging.getLogger(__name__)

# Env Variables

BLOCKED_LIST_CHECK = os.environ.get("BLOCKED_LIST_CHECK") or "true"
BLOCKED_LIST_CHECK = True if BLOCKED_LIST_CHECK.lower() == "true" else False
GROUNDEDNESS_CHECK = os.environ.get("GROUNDEDNESS_CHECK") or "true"
GROUNDEDNESS_CHECK = True if GROUNDEDNESS_CHECK.lower() == "true" else False
RESPONSIBLE_AI_CHECK = os.environ.get("RESPONSIBLE_AI_CHECK") or "true"
RESPONSIBLE_AI_CHECK = True if RESPONSIBLE_AI_CHECK.lower() == "true" else False
CONVERSATION_METADATA = os.environ.get("CONVERSATION_METADATA") or "true"
CONVERSATION_METADATA = True if CONVERSATION_METADATA.lower() == "true" else False

AZURE_OPENAI_CHATGPT_MODEL = os.environ.get("AZURE_OPENAI_CHATGPT_MODEL")
AZURE_OPENAI_TEMPERATURE = os.environ.get("AZURE_OPENAI_TEMPERATURE") or "0.0"
AZURE_OPENAI_TEMPERATURE = float(AZURE_OPENAI_TEMPERATURE)
AZURE_OPENAI_TOP_P = os.environ.get("AZURE_OPENAI_TOP_P") or "0.27"
AZURE_OPENAI_TOP_P = float(AZURE_OPENAI_TOP_P)
AZURE_OPENAI_RESP_MAX_TOKENS = os.environ.get("AZURE_OPENAI_MAX_TOKENS") or "1000"
AZURE_OPENAI_RESP_MAX_TOKENS = int(AZURE_OPENAI_RESP_MAX_TOKENS)
CONVERSATION_MAX_HISTORY = os.environ.get("CONVERSATION_MAX_HISTORY") or "12"
CONVERSATION_MAX_HISTORY = int(CONVERSATION_MAX_HISTORY)

AZURE_OPENAI_API_KEY = os.environ.get("AZURE_OPENAI_API_KEY")
AZURE_OPENAI_ENDPOINT = os.environ.get("AZURE_OPENAI_ENDPOINT")
AZURE_OPENAI_API_VERSION = "2024-03-01-preview"
AZURE_OPENAI_CHAT_DEPLOYMENT_NAME = "chat"

ORCHESTRATOR_FOLDER = "orc"
PLUGINS_FOLDER = f"{ORCHESTRATOR_FOLDER}/plugins"
BOT_DESCRIPTION_FILE = f"{ORCHESTRATOR_FOLDER}/bot_description.prompt"


def replace_numbers_with_paths(text, paths):
    citations = re.findall(r"\[([0-9]+(?:,[0-9]+)*)\]", text)
    for citation in citations:
        citation = citation.split(",")
        for c in citation:
            c = int(c)
            text = text.replace(f"[{c}]", "[" + paths[c - 1] + "]")
    # logging.info(f"[orchestrator] response with citations {text}")
    return text


def get_document_retriever(model):
    template = """Your task is to construct one clear and concise Query string to retrieve relevant documents from a vector database.
Identify key concepts from the question. Query string is no longer than 10 words. No need to include the word "Query" in the query.
Original question: {question}"""

    sq_prompt = ChatPromptTemplate.from_template(template)

    llm_chain = LLMChain(
        llm=model, prompt=sq_prompt, output_parser=LineListOutputParser()
    )

    retriever = MultiQueryRetriever(
        retriever=AzureAISearchRetriever(content_key="chunk", top_k=3),
        llm_chain=llm_chain,
    )

    return retriever


def get_conversation_chain(model, messages, context):
    memory = ConversationBufferWindowMemory(k=CONVERSATION_MAX_HISTORY)

    input, output = {}, {}
    for message in messages:
        if message.type == "human":
            input["input"] = message.content
        if message.type == "ai":
            output["output"] = message.content
        if "input" in input and "output" in output:
            memory.save_context(input, output)
            input, output = {}, {}

    prompt_template = """You are FreddAid, a friendly marketing assistant dedicated to uncovering insights and developing effective strategies. 
    Answer the following question based on the current context and conversation:
    Context: ```{{context}}```
    Make sure you cite the source number as [x]. Do not add the word Source before the number.
    Conversation History: ```{history}```
    Question: ```{input}```
    """

    # insert the context into the prompt
    prompt_template = prompt_template.replace("{{context}}", context)

    prompt = PromptTemplate.from_template(prompt_template)

    conversation_chain = ConversationChain(llm=model, memory=memory, prompt=prompt)

    # logging.info(
    #     f"MEMORY history: {conversation_chain.memory.load_memory_variables(inputs=[])['history']}"
    # )

    return conversation_chain


def get_answer(model, question, messages, documents):
    answer = ""
    try:
        # get document retriever and create retrieval chain
        retriever = get_document_retriever(model)
        retrieval_chain = retriever | retrieval_transform

        # get source knowledge from retrieval chain documents
        source_knowledge, sources = retrieval_chain.invoke(question)

        # get conversation chain then format messages and context
        conversation_bufw = get_conversation_chain(
            model, messages, context=source_knowledge
        )

        # get response from conversation chain
        # returns: input -> question, history, response -> answer
        res = conversation_bufw.invoke(input=question)

        # logging.info(f"response: {res}")

        if isinstance(documents, list):
            for source in sources:
                documents.append(source)

        answer = replace_numbers_with_paths(res["response"], sources)

    except Exception as e:
        logging.error(f"[code_orchest] exception when executing RAG flow. {e}")
<<<<<<< HEAD
        raise ToolException(f"RAG flow: exception: {e}")
        
=======
        answer = f"RAG flow: exception: {e}"

>>>>>>> 6a831560
    logging.info("[code_orchest] response: " + answer[:500])
    return answer<|MERGE_RESOLUTION|>--- conflicted
+++ resolved
@@ -146,12 +146,7 @@
 
     except Exception as e:
         logging.error(f"[code_orchest] exception when executing RAG flow. {e}")
-<<<<<<< HEAD
         raise ToolException(f"RAG flow: exception: {e}")
-        
-=======
-        answer = f"RAG flow: exception: {e}"
 
->>>>>>> 6a831560
     logging.info("[code_orchest] response: " + answer[:500])
     return answer