# imports
import json
import logging
import os
<<<<<<< HEAD
import time
from shared.util import call_semantic_function, get_chat_history_as_messages, get_message
from shared.util import get_aoai_config, get_blocked_list, number_of_tokens
import semantic_kernel as sk
import semantic_kernel.connectors.ai.open_ai as sk_oai
from orc.plugins.Summarize.ConversationSummarySkill import ConversationSummarySkill
from . import semantic_skill as sks
import re
=======
import semantic_kernel as sk
import time
from orc.plugins.Conversation.Triage.wrapper import triage
from orc.plugins.ResponsibleAI.Fairness.wrapper import fairness
from semantic_kernel.functions.kernel_arguments import KernelArguments
from shared.util import call_semantic_function, get_chat_history_as_messages, get_message, get_last_messages
from shared.util import get_blocked_list, create_kernel, get_usage_tokens, escape_xml_characters
>>>>>>> 86f0dff0

# logging level

logging.getLogger('azure').setLevel(logging.WARNING)
LOGLEVEL = os.environ.get('LOGLEVEL', 'debug').upper()
logging.basicConfig(level=LOGLEVEL)
myLogger = logging.getLogger(__name__)

# Env Variables

BLOCKED_LIST_CHECK = os.environ.get("BLOCKED_LIST_CHECK") or "true"
BLOCKED_LIST_CHECK = True if BLOCKED_LIST_CHECK.lower() == "true" else False
GROUNDEDNESS_CHECK = os.environ.get("GROUNDEDNESS_CHECK") or "true"
GROUNDEDNESS_CHECK = True if GROUNDEDNESS_CHECK.lower() == "true" else False
RESPONSIBLE_AI_CHECK = os.environ.get("RESPONSIBLE_AI_CHECK") or "true"
RESPONSIBLE_AI_CHECK = True if RESPONSIBLE_AI_CHECK.lower() == "true" else False
CONVERSATION_METADATA = os.environ.get("CONVERSATION_METADATA") or "true"
CONVERSATION_METADATA = True if CONVERSATION_METADATA.lower() == "true" else False

AZURE_OPENAI_CHATGPT_MODEL = os.environ.get("AZURE_OPENAI_CHATGPT_MODEL")
AZURE_OPENAI_TEMPERATURE = os.environ.get("AZURE_OPENAI_TEMPERATURE") or "0.0"
AZURE_OPENAI_TEMPERATURE = float(AZURE_OPENAI_TEMPERATURE)
AZURE_OPENAI_TOP_P = os.environ.get("AZURE_OPENAI_TOP_P") or "0.27"
AZURE_OPENAI_TOP_P = float(AZURE_OPENAI_TOP_P)
AZURE_OPENAI_RESP_MAX_TOKENS = os.environ.get("AZURE_OPENAI_MAX_TOKENS") or "1000"
AZURE_OPENAI_RESP_MAX_TOKENS = int(AZURE_OPENAI_RESP_MAX_TOKENS)
CONVERSATION_MAX_HISTORY = os.environ.get("CONVERSATION_MAX_HISTORY") or "3"
CONVERSATION_MAX_HISTORY = int(CONVERSATION_MAX_HISTORY)

ORCHESTRATOR_FOLDER = "orc"
PLUGINS_FOLDER = f"{ORCHESTRATOR_FOLDER}/plugins"
BOT_DESCRIPTION_FILE = f"{ORCHESTRATOR_FOLDER}/bot_description.prompt"

<<<<<<< HEAD
SYSTEM_MESSAGE_PATH = f"orc/prompts/system_message.prompt"


def initialize_kernel():
    kernel = sk.Kernel(log=myLogger)
    chatgpt_config = get_aoai_config(AZURE_OPENAI_CHATGPT_MODEL)
    kernel.add_chat_service(
        "chat-gpt",
        sk_oai.AzureChatCompletion(chatgpt_config['deployment'], 
                                    chatgpt_config['endpoint'], 
                                    chatgpt_config['api_key'], 
                                    api_version=chatgpt_config['api_version'],
                                    ad_auth=True), 
    )
    return kernel

def import_custom_plugins(kernel, plugins_directory, rag_plugin_name, settings=None):
    # modified to send settings into our modified function
    if settings:
        rag_plugin = sks.import_semantic_skill_from_directory(kernel, plugins_directory, rag_plugin_name, settings)
    else:
        rag_plugin = kernel.import_semantic_skill_from_directory(plugins_directory, rag_plugin_name)
    native_functions = kernel.import_native_skill_from_directory(plugins_directory, rag_plugin_name)
    rag_plugin.update(native_functions)
    return rag_plugin

def create_context(kernel, system_message, ask, messages):
    context = kernel.create_new_context()
    context.variables["bot_description"] = system_message
    context.variables["ask"] = ask
    context.variables["history"] = json.dumps(messages[-5:-1], ensure_ascii=False) # just last two interactions
    return context

async def triage_ask(kernel, rag_plugin, context):
    """
    This function is used to triage the user ask and determine the intent of the request. 
    If the ask is a Q&A question, a search query is generated to search for sources.
    If it is not a Q&A question, there's no need to retrieve sources and the answer is generated.
   
    Returns:
    dict: A dictionary containing the triage response. The response includes the intent, answer, search query, and a bypass flag.
        'intents' (str): A list of intents of the request. Defaults to ['none'] if not found.
        'answer' (str): The answer to the request. Defaults to an empty string if not found.
        'search_query' (str): The search query for the request. Defaults to an empty string if not found.
        'bypass' (bool): A flag indicating whether to bypass the the reminder flow steps (in case of an error has occurred).
    """    
    triage_response= {"intents":  ["none"], "answer": "", "search_query": "", "bypass": False}
    output_context =  await call_semantic_function(kernel, rag_plugin["Triage"], context)
    if context.error_occurred:
        logging.error(f"[code_orchest] error when executing RAG flow (Triage). SK error: {context.last_error_description}")
        raise Exception(f"Triage was not successful due to an error when calling semantic function: {context.last_error_description}")
    try:
        response = output_context.result.strip("`json\n`")
        response_json = json.loads(response)
    except json.JSONDecodeError:
        logging.error(f"[code_orchest] error when executing RAG flow (Triage). Invalid json: {output_context.result}")
        raise Exception(f"Triage was not successful due to a JSON error. Invalid json: {output_context.result}")

    triage_response["intents"] = response_json.get('intents', ['none'])
    triage_response["answer"] = response_json.get('answer', '')
    triage_response["search_query"] = response_json.get('query_string', '')
    return triage_response
=======
>>>>>>> 86f0dff0

async def handle_off_topic(kernel,rag_plugin,context):
    output_context = await call_semantic_function(kernel, rag_plugin["GeneralAnswer"], context)
    answer = output_context.result
    logging.info(f"[code_orchest] answer off topic: {answer}")
    return answer
async def handle_about_bot(kernel,rag_plugin, context):
    output_context = await call_semantic_function(kernel, rag_plugin["GeneralAnswer"], context)
    answer = output_context.result
    logging.info(f"[code_orchest] answer about bot: {answer}")
    return answer

def handle_greeting(triage_response):
    answer = triage_response['answer']
    logging.info(f"[code_orchest] triage answer greetings: {answer}")
    return answer

def handle_creative_brief():
    return "Not implemented yet."

def handle_marketing_plans():
    return "Not implemented yet."

def handle_analyze_csv():
    return "Not implemented yet."

async def handle_question_answering(triage_response, ask, kernel, rag_plugin, prompt_dict, context, messages):
    bypass_nxt_steps = False
    search_query = triage_response['search_query'] if triage_response['search_query'] != '' else ask
    output_context = await kernel.run_async(
        rag_plugin["Retrieval"],
        input_str=search_query
    )
    sources = output_context.result
    formatted_sources = sources[:100].replace('\n', ' ')
    context.variables["sources"] = sources
    prompt_dict['search_query'] = search_query
    logging.info(f"[code_orchest] search_query: {search_query}")
    prompt_dict['sources'] = formatted_sources
    logging.info(f"[code_orchest] generating bot answer. sources: {formatted_sources}")

    # Handle errors
    if context.error_occurred:
        logging.error(f"[code_orchest] error when executing RAG flow (Retrieval). SK error: {context.last_error_description}")
        answer = f"{get_message('ERROR_ANSWER')} (Retrieval) RAG flow: {context.last_error_description}"
        bypass_nxt_steps = True

    else:
        # Generate the answer for the user
        logging.info(f"[code_orchest] generating bot answer. ask: {ask}")
        start_time = time.time()
        context.variables["history"] = json.dumps(messages[:-1], ensure_ascii=False) # update context with full history
        output_context = await call_semantic_function(kernel, rag_plugin["Answer"], context)
        answer = output_context.result
        prompt_dict['answer'] = answer
        if context.error_occurred:
            logging.error(f"[code_orchest] error when executing RAG flow (get the answer). {context.last_error_description}")
            answer = f"{get_message('ERROR_ANSWER')} (get the answer) RAG flow: {context.last_error_description}"
            bypass_nxt_steps = True
        response_time =  round(time.time() - start_time,2)       
        logging.info(f"[code_orchest] finished generating bot answer. {response_time} seconds. {answer[:100]}.")
    return answer, search_query, sources,  bypass_nxt_steps
async def get_answer(history, settings = None):


    #############################
    # INITIALIZATION
    #############################

    #initialize variables    

    answer_dict = {}
<<<<<<< HEAD
    prompt_dict = {}
=======
    prompt = "The prompt is only recorded for question-answering intents"
>>>>>>> 86f0dff0
    answer = ""
    intents = []
    bot_description = open(BOT_DESCRIPTION_FILE, "r").read()
    search_query = ""
    sources = ""
    bypass_nxt_steps = False  # flag to bypass unnecessary steps
    blocked_list = []

    # conversation metadata
    conversation_plugin_answer = ""
    conversation_history_summary = ''
    triage_language = ''
    answer_generated_by = "none"
    prompt_tokens = 0
    completion_tokens = 0
    
    # get user question

    messages = get_chat_history_as_messages(history, include_last_turn=True)
    ask = messages[-1]['content']

    logging.info(f"[code_orchest] starting RAG flow. {ask[:50]}")
    init_time = time.time()

    #############################
    # GUARDRAILS (QUESTION)
    #############################
    
    if BLOCKED_LIST_CHECK:
        logging.debug(f"[code_orchest] blocked list check.")
        try:
            blocked_list = get_blocked_list()
            for blocked_word in blocked_list:
                if blocked_word in ask.lower().split():
                    logging.info(f"[code_orchest] blocked word found in question: {blocked_word}.")
                    answer = get_message('BLOCKED_ANSWER')
                    answer_generated_by = 'blocked_list_check'
                    bypass_nxt_steps = True
                    break
        except Exception as e:
            logging.error(f"[code_orchest] could not get blocked list. {e}")
        response_time =  round(time.time() - init_time,2)
        logging.info(f"[code_orchest] finished blocked list check. {response_time} seconds.")            

    #############################
    # RAG-FLOW
    #############################
        
    if not bypass_nxt_steps:

        try:
            
<<<<<<< HEAD
            # initialize semantic kernel
            kernel = initialize_kernel()
            rag_plugin = import_custom_plugins(kernel, "orc/plugins", "RAG", settings)
            context = create_context(kernel, system_message, ask, messages)
            # import conversation summary plugin to be used by the RAG plugin
            kernel.import_skill(ConversationSummarySkill(
                kernel=kernel,
                temperature=settings['temperature'], 
                presence_penalty=settings['frequency_penalty'], 
                frequency_penalty=settings['presence_penalty'],
                top_p=0.5,
                max_tokens=650, 
            ), skill_name="ConversationSummaryPlugin")
            
            # triage (find intent and generate answer and search query when applicable)
            logging.info(f"[code_orchest] checking intent. ask: {ask}")
            start_time = time.time()
            triage_response = await triage_ask(kernel, rag_plugin, context)
            response_time = round(time.time() - start_time,2)
            intents = triage_response['intents']
            prompt_dict['intents'] = intents
=======
            # create kernel
            kernel = create_kernel()

            # create the arguments that will used by semantic functions
            arguments = KernelArguments()
            arguments["bot_description"] = bot_description
            arguments["ask"] = ask
            arguments["history"] = json.dumps(get_last_messages(messages, CONVERSATION_MAX_HISTORY), ensure_ascii=False)
            arguments["previous_answer"] = messages[-2]['content'] if len(messages) > 1 else ""

            # import RAG plugins
            conversationPlugin = kernel.import_plugin_from_prompt_directory(PLUGINS_FOLDER, "Conversation")
            retrievalPlugin = kernel.import_native_plugin_from_directory(PLUGINS_FOLDER, "Retrieval")

            # detect language
            logging.debug(f"[code_orchest] detecting language")
            start_time = time.time()
            function_result = await call_semantic_function(kernel, conversationPlugin["DetectLanguage"], arguments)
            prompt_tokens += get_usage_tokens(function_result, 'prompt')
            completion_tokens += get_usage_tokens(function_result, 'completion')            
            detected_language = str(function_result)
            arguments["language"] = detected_language
            response_time = round(time.time() - start_time,2)
            logging.info(f"[code_orchest] finished detecting language: {detected_language}. {response_time} seconds.")

            # conversation summary
            logging.debug(f"[code_orchest] summarizing conversation")
            start_time = time.time()
            if arguments["history"] != '[]':
                function_result = await call_semantic_function(kernel, conversationPlugin["ConversationSummary"], arguments)
                prompt_tokens += get_usage_tokens(function_result, 'prompt')
                completion_tokens += get_usage_tokens(function_result, 'completion')            
                conversation_history_summary =  str(function_result)
            else:
                conversation_history_summary = ""
                logging.info(f"[code_orchest] first time talking no need to summarize.")
            arguments["conversation_summary"] = conversation_history_summary
            response_time = round(time.time() - start_time,2)
            logging.info(f"[code_orchest] finished summarizing conversation: {conversation_history_summary}. {response_time} seconds.")

            # triage (find intent and generate answer and search query when applicable)
            logging.debug(f"[code_orchest] checking intent. ask: {ask}")
            start_time = time.time()
            triage_dict = await triage(kernel, conversationPlugin, arguments)
            intents = triage_dict['intents']
            prompt_tokens += triage_dict["prompt_tokens"]
            completion_tokens += triage_dict["completion_tokens"]
            response_time = round(time.time() - start_time,2)
>>>>>>> 86f0dff0
            logging.info(f"[code_orchest] finished checking intents: {intents}. {response_time} seconds.")
            # Handle general intents
<<<<<<< HEAD
            if "greeting" in intents:
                answer = handle_greeting(triage_response)
                bypass_nxt_steps = True
            # Handle about bot intents
            elif set(intents).intersection({"about_bot"}):
                answer = await handle_about_bot(kernel,rag_plugin,context)
                bypass_nxt_steps = True
            # Handle off topic intents
            elif set(intents).intersection({"off_topic"}):
                answer = await handle_off_topic(kernel,rag_plugin,context)
                bypass_nxt_steps = True
            # Handle creative brief intents
            elif set(intents).intersection({"creative_brief"}):
                answer = handle_creative_brief()
            # Handle marketing plans request intents
            elif set(intents).intersection({"marketing_plans"}):
                answer = handle_marketing_plans()
            # Handle analize csv requests intents
            elif set(intents).intersection({"analize_csv"}):
                answer = handle_analyze_csv()
            # Handle question answering intent
            elif set(intents).intersection({"follow_up", "question_answering"}):
                answer, search_query, sources, bypass_nxt_steps = await handle_question_answering(triage_response, ask, kernel, rag_plugin, prompt_dict, context, messages)
            else:
                logging.info(f"[code_orchest] SK did not executed, no intent found, review Triage function.")
=======
            if set(intents).intersection({"about_bot", "off_topic"}):
                answer = triage_dict['answer']
                answer_generated_by = "conversation_plugin_triage"
                logging.info(f"[code_orchest] triage answer: {answer}")

            # Handle question answering intent
            elif set(intents).intersection({"follow_up", "question_answering"}):         
    
                search_query = triage_dict['search_query'] if triage_dict['search_query'] != '' else ask

                # run retrieval function
                function_result = await kernel.invoke(retrievalPlugin["VectorIndexRetrieval"], sk.KernelArguments(input=search_query))
                sources = function_result.value
                formatted_sources = sources[:100].replace('\n', ' ')
                escaped_sources = escape_xml_characters(sources)
                arguments["sources"] = escaped_sources
                logging.info(f"[code_orchest] generating bot answer. sources: {formatted_sources}")
            
                # Generate the answer augmented by the retrieval
                logging.info(f"[code_orchest] generating bot answer. ask: {ask}")
                start_time = time.time()                                                          
                arguments["history"] = json.dumps(messages[:-1], ensure_ascii=False) # update context with full history
                function_result = await call_semantic_function(kernel, conversationPlugin["Answer"], arguments)
                answer =  str(function_result)
                conversation_plugin_answer = answer
                answer_generated_by = "conversation_plugin_answer"
                prompt_tokens += get_usage_tokens(function_result, 'prompt')
                completion_tokens += get_usage_tokens(function_result, 'completion')
                prompt = str(function_result.metadata['messages'][0])
                response_time =  round(time.time() - start_time,2)              
                logging.info(f"[code_orchest] finished generating bot answer. {response_time} seconds. {answer[:100]}.")

            elif "greeting" in intents:
                answer = triage_dict['answer']
                answer_generated_by = "conversation_plugin_triage"
                logging.info(f"[code_orchest] triage answer: {answer}")

            elif intents == ["none"]:
                logging.info(f"[code_orchest] No intent found, review Triage function.")
>>>>>>> 86f0dff0
                answer = get_message('NO_INTENT_ANSWER')
                answer_generated_by = "no_intent_found_check"                
                bypass_nxt_steps = True

        except Exception as e:
            logging.error(f"[code_orchest] exception when executing RAG flow. {e}")
            answer = f"{get_message('ERROR_ANSWER')} RAG flow: exception: {e}"
            answer_generated_by = "exception_rag_flow"
            bypass_nxt_steps = True

    #############################
    # GUARDRAILS (ANSWER)
    #############################

<<<<<<< HEAD
    if GROUNDEDNESS_CHECK and set(intents).intersection({"follow_up", "question_answering"}) and not bypass_nxt_steps:
        try:
            logging.info(f"[code_orchest] checking if it is grounded. answer: {answer[:100]}")
            start_time = time.time()
            context.variables["answer"] = answer
            output_context = await call_semantic_function(kernel, rag_plugin["IsGrounded"], context)
            grounded = output_context.result
            prompt_dict['is_grounded'] = output_context.result
            logging.error(f"[code_orchest] is it GROUNDED? {grounded}.")  
            if grounded.lower() == 'no':
                logging.info(f"[code_orchest] ungrounded answer: {answer}")
                context.variables["sources"] = ''
                context.variables["search_query"] = ''
                context.variables["answer"] = ''
                output_context = await call_semantic_function(kernel, rag_plugin["Answer"], context)
                #output_context = await call_semantic_function(kernel, rag_plugin["NotInSourcesAnswer"], context)
                answer = output_context.result
                prompt_dict['answer'] = answer
                prompt_dict['sources'] = context.variables["sources"]
                prompt_dict['search_query'] = context.variables["search_query"]
                answer_dict['gpt_groundedness'] = 1
                bypass_nxt_steps = True
            else:
                answer_dict['gpt_groundedness'] = 5
            response_time =  round(time.time() - start_time,2)
            logging.info(f"[code_orchest] finished checking if it is grounded. {response_time} seconds.")
        except Exception as e:
            logging.error(f"[code_orchest] could not check answer is grounded. {e}")

=======
>>>>>>> 86f0dff0
    if BLOCKED_LIST_CHECK and not bypass_nxt_steps:
        try:
            for blocked_word in blocked_list:
                if blocked_word in answer.lower().split():
                    logging.info(f"[code_orchest] blocked word found in answer: {blocked_word}.")
                    answer = get_message('BLOCKED_ANSWER')
                    answer_generated_by = "blocked_word_check"
                    break
        except Exception as e:
            logging.error(f"[code_orchest] could not get blocked list. {e}")

<<<<<<< HEAD
    answer_dict["prompt"] = prompt
=======
    if GROUNDEDNESS_CHECK and set(intents).intersection({"follow_up", "question_answering"}) and not bypass_nxt_steps:
            try:
                logging.info(f"[code_orchest] checking if it is grounded. answer: {answer[:50]}")
                start_time = time.time()            
                arguments["answer"] = answer                      
                function_result = await call_semantic_function(kernel, conversationPlugin["IsGrounded"], arguments)
                grounded =  str(function_result)
                prompt_tokens += get_usage_tokens(function_result, 'prompt')
                completion_tokens += get_usage_tokens(function_result, 'completion')            
                logging.info(f"[code_orchest] is it grounded? {grounded}.")  
                if grounded.lower() == 'no':
                    logging.info(f"[code_orchest] ungrounded answer: {answer}")
                    function_result = await call_semantic_function(kernel, conversationPlugin["NotInSourcesAnswer"], arguments)
                    prompt_tokens += get_usage_tokens(function_result, 'prompt')
                    completion_tokens += get_usage_tokens(function_result, 'completion')            
                    answer =  str(function_result)
                    answer_dict['gpt_groundedness'] = 1
                    answer_generated_by = "gpt_groundedness_check"
                    bypass_nxt_steps = True
                else:
                    answer_dict['gpt_groundedness'] = 5
                response_time =  round(time.time() - start_time,2)
                logging.info(f"[code_orchest] finished checking if it is grounded. {response_time} seconds.")
            except Exception as e:
                logging.error(f"[code_orchest] could not check answer is grounded. {e}")            

    if RESPONSIBLE_AI_CHECK and set(intents).intersection({"follow_up", "question_answering"}) and not bypass_nxt_steps:
            try:
                logging.info(f"[code_orchest] checking responsible AI (fairness). answer: {answer[:50]}")
                start_time = time.time()            
                arguments["answer"] = answer
                raiPlugin = kernel.import_plugin_from_prompt_directory(PLUGINS_FOLDER, "ResponsibleAI")
                fairness_dict = await fairness(kernel, raiPlugin, arguments)
                fair = fairness_dict['fair']
                fairness_answer = fairness_dict['answer']
                prompt_tokens += fairness_dict["prompt_tokens"]
                completion_tokens += fairness_dict["completion_tokens"]
                logging.info(f"[code_orchest] responsible ai check. Is it fair? {fair}.")
                if not fair:
                    answer = fairness_answer
                    answer_generated_by = "rai_plugin_fairness"
                answer_dict['pass_rai_fairness_check'] = fair
                response_time =  round(time.time() - start_time,2)
                logging.info(f"[code_orchest] finished checking responsible AI (fairness). {response_time} seconds.")
            except Exception as e:
                logging.error(f"[code_orchest] could not check responsible AI (fairness). {e}")

    answer_dict["user_ask"] = ask
>>>>>>> 86f0dff0
    answer_dict["answer"] = answer
    answer_dict["search_query"] = search_query
<<<<<<< HEAD
    answer_dict["model"] = AZURE_OPENAI_CHATGPT_MODEL
    # answer_dict["prompt_tokens"] = prompt_tokens
    # answer_dict["completion_tokens"] = completion_tokens

    total_tokens = number_of_tokens(ask, AZURE_OPENAI_CHATGPT_MODEL) + number_of_tokens(answer, AZURE_OPENAI_CHATGPT_MODEL)

    answer_dict.setdefault('gpt_groundedness', 0)
    # The answer is not grounded enough so the sources and the search_query are not valid
    if(answer_dict['gpt_groundedness'] == 1):
        answer = re.sub(r'\[.*?\]', '', answer) #remove sources manually
        # WE NEED TO FIX THIS, THE MODEL IS FINDING THE SOURCES EVEN IF THE ANSWER IS NOT GROUNDED
        answer_dict["answer"] = answer + " This answer, derived from our language learning model's (LLM) pre-trained knowledge, may lack specific accuracy."
        logging.info(f"[code_orchest] ungrounded answer: {answer}")
        
    answer_dict["total_tokens"] = total_tokens

    prompt_dict['gpt_groundedness'] = answer_dict['gpt_groundedness']
    prompt_dict['prompt'] = prompt + " " + ask

    answer_dict['prompt_dict'] = prompt_dict
=======

    # additional metadata for debugging
    if CONVERSATION_METADATA:
        answer_dict["intents"] = intents
        answer_dict["detected_language"] = detected_language     
        answer_dict["answer_generated_by"] = answer_generated_by
        answer_dict["conversation_history_summary"] = conversation_history_summary
        answer_dict["conversation_plugin_answer"] = conversation_plugin_answer
        answer_dict["model"] = AZURE_OPENAI_CHATGPT_MODEL
        answer_dict["prompt_tokens"] = prompt_tokens
        answer_dict["completion_tokens"] = completion_tokens


    answer_dict["prompt"] = prompt
    answer_dict["sources"] = sources.replace('[', '{').replace(']', '}')
>>>>>>> 86f0dff0

    response_time =  round(time.time() - init_time,2)
    logging.info(f"[code_orchest] finished RAG Flow. {response_time} seconds.")

    return answer_dict<|MERGE_RESOLUTION|>--- conflicted
+++ resolved
@@ -2,16 +2,6 @@
 import json
 import logging
 import os
-<<<<<<< HEAD
-import time
-from shared.util import call_semantic_function, get_chat_history_as_messages, get_message
-from shared.util import get_aoai_config, get_blocked_list, number_of_tokens
-import semantic_kernel as sk
-import semantic_kernel.connectors.ai.open_ai as sk_oai
-from orc.plugins.Summarize.ConversationSummarySkill import ConversationSummarySkill
-from . import semantic_skill as sks
-import re
-=======
 import semantic_kernel as sk
 import time
 from orc.plugins.Conversation.Triage.wrapper import triage
@@ -19,7 +9,6 @@
 from semantic_kernel.functions.kernel_arguments import KernelArguments
 from shared.util import call_semantic_function, get_chat_history_as_messages, get_message, get_last_messages
 from shared.util import get_blocked_list, create_kernel, get_usage_tokens, escape_xml_characters
->>>>>>> 86f0dff0
 
 # logging level
 
@@ -53,134 +42,8 @@
 PLUGINS_FOLDER = f"{ORCHESTRATOR_FOLDER}/plugins"
 BOT_DESCRIPTION_FILE = f"{ORCHESTRATOR_FOLDER}/bot_description.prompt"
 
-<<<<<<< HEAD
-SYSTEM_MESSAGE_PATH = f"orc/prompts/system_message.prompt"
-
-
-def initialize_kernel():
-    kernel = sk.Kernel(log=myLogger)
-    chatgpt_config = get_aoai_config(AZURE_OPENAI_CHATGPT_MODEL)
-    kernel.add_chat_service(
-        "chat-gpt",
-        sk_oai.AzureChatCompletion(chatgpt_config['deployment'], 
-                                    chatgpt_config['endpoint'], 
-                                    chatgpt_config['api_key'], 
-                                    api_version=chatgpt_config['api_version'],
-                                    ad_auth=True), 
-    )
-    return kernel
-
-def import_custom_plugins(kernel, plugins_directory, rag_plugin_name, settings=None):
-    # modified to send settings into our modified function
-    if settings:
-        rag_plugin = sks.import_semantic_skill_from_directory(kernel, plugins_directory, rag_plugin_name, settings)
-    else:
-        rag_plugin = kernel.import_semantic_skill_from_directory(plugins_directory, rag_plugin_name)
-    native_functions = kernel.import_native_skill_from_directory(plugins_directory, rag_plugin_name)
-    rag_plugin.update(native_functions)
-    return rag_plugin
-
-def create_context(kernel, system_message, ask, messages):
-    context = kernel.create_new_context()
-    context.variables["bot_description"] = system_message
-    context.variables["ask"] = ask
-    context.variables["history"] = json.dumps(messages[-5:-1], ensure_ascii=False) # just last two interactions
-    return context
-
-async def triage_ask(kernel, rag_plugin, context):
-    """
-    This function is used to triage the user ask and determine the intent of the request. 
-    If the ask is a Q&A question, a search query is generated to search for sources.
-    If it is not a Q&A question, there's no need to retrieve sources and the answer is generated.
-   
-    Returns:
-    dict: A dictionary containing the triage response. The response includes the intent, answer, search query, and a bypass flag.
-        'intents' (str): A list of intents of the request. Defaults to ['none'] if not found.
-        'answer' (str): The answer to the request. Defaults to an empty string if not found.
-        'search_query' (str): The search query for the request. Defaults to an empty string if not found.
-        'bypass' (bool): A flag indicating whether to bypass the the reminder flow steps (in case of an error has occurred).
-    """    
-    triage_response= {"intents":  ["none"], "answer": "", "search_query": "", "bypass": False}
-    output_context =  await call_semantic_function(kernel, rag_plugin["Triage"], context)
-    if context.error_occurred:
-        logging.error(f"[code_orchest] error when executing RAG flow (Triage). SK error: {context.last_error_description}")
-        raise Exception(f"Triage was not successful due to an error when calling semantic function: {context.last_error_description}")
-    try:
-        response = output_context.result.strip("`json\n`")
-        response_json = json.loads(response)
-    except json.JSONDecodeError:
-        logging.error(f"[code_orchest] error when executing RAG flow (Triage). Invalid json: {output_context.result}")
-        raise Exception(f"Triage was not successful due to a JSON error. Invalid json: {output_context.result}")
-
-    triage_response["intents"] = response_json.get('intents', ['none'])
-    triage_response["answer"] = response_json.get('answer', '')
-    triage_response["search_query"] = response_json.get('query_string', '')
-    return triage_response
-=======
->>>>>>> 86f0dff0
-
-async def handle_off_topic(kernel,rag_plugin,context):
-    output_context = await call_semantic_function(kernel, rag_plugin["GeneralAnswer"], context)
-    answer = output_context.result
-    logging.info(f"[code_orchest] answer off topic: {answer}")
-    return answer
-async def handle_about_bot(kernel,rag_plugin, context):
-    output_context = await call_semantic_function(kernel, rag_plugin["GeneralAnswer"], context)
-    answer = output_context.result
-    logging.info(f"[code_orchest] answer about bot: {answer}")
-    return answer
-
-def handle_greeting(triage_response):
-    answer = triage_response['answer']
-    logging.info(f"[code_orchest] triage answer greetings: {answer}")
-    return answer
-
-def handle_creative_brief():
-    return "Not implemented yet."
-
-def handle_marketing_plans():
-    return "Not implemented yet."
-
-def handle_analyze_csv():
-    return "Not implemented yet."
-
-async def handle_question_answering(triage_response, ask, kernel, rag_plugin, prompt_dict, context, messages):
-    bypass_nxt_steps = False
-    search_query = triage_response['search_query'] if triage_response['search_query'] != '' else ask
-    output_context = await kernel.run_async(
-        rag_plugin["Retrieval"],
-        input_str=search_query
-    )
-    sources = output_context.result
-    formatted_sources = sources[:100].replace('\n', ' ')
-    context.variables["sources"] = sources
-    prompt_dict['search_query'] = search_query
-    logging.info(f"[code_orchest] search_query: {search_query}")
-    prompt_dict['sources'] = formatted_sources
-    logging.info(f"[code_orchest] generating bot answer. sources: {formatted_sources}")
-
-    # Handle errors
-    if context.error_occurred:
-        logging.error(f"[code_orchest] error when executing RAG flow (Retrieval). SK error: {context.last_error_description}")
-        answer = f"{get_message('ERROR_ANSWER')} (Retrieval) RAG flow: {context.last_error_description}"
-        bypass_nxt_steps = True
-
-    else:
-        # Generate the answer for the user
-        logging.info(f"[code_orchest] generating bot answer. ask: {ask}")
-        start_time = time.time()
-        context.variables["history"] = json.dumps(messages[:-1], ensure_ascii=False) # update context with full history
-        output_context = await call_semantic_function(kernel, rag_plugin["Answer"], context)
-        answer = output_context.result
-        prompt_dict['answer'] = answer
-        if context.error_occurred:
-            logging.error(f"[code_orchest] error when executing RAG flow (get the answer). {context.last_error_description}")
-            answer = f"{get_message('ERROR_ANSWER')} (get the answer) RAG flow: {context.last_error_description}"
-            bypass_nxt_steps = True
-        response_time =  round(time.time() - start_time,2)       
-        logging.info(f"[code_orchest] finished generating bot answer. {response_time} seconds. {answer[:100]}.")
-    return answer, search_query, sources,  bypass_nxt_steps
-async def get_answer(history, settings = None):
+
+async def get_answer(history):
 
 
     #############################
@@ -190,11 +53,7 @@
     #initialize variables    
 
     answer_dict = {}
-<<<<<<< HEAD
-    prompt_dict = {}
-=======
     prompt = "The prompt is only recorded for question-answering intents"
->>>>>>> 86f0dff0
     answer = ""
     intents = []
     bot_description = open(BOT_DESCRIPTION_FILE, "r").read()
@@ -247,29 +106,6 @@
 
         try:
             
-<<<<<<< HEAD
-            # initialize semantic kernel
-            kernel = initialize_kernel()
-            rag_plugin = import_custom_plugins(kernel, "orc/plugins", "RAG", settings)
-            context = create_context(kernel, system_message, ask, messages)
-            # import conversation summary plugin to be used by the RAG plugin
-            kernel.import_skill(ConversationSummarySkill(
-                kernel=kernel,
-                temperature=settings['temperature'], 
-                presence_penalty=settings['frequency_penalty'], 
-                frequency_penalty=settings['presence_penalty'],
-                top_p=0.5,
-                max_tokens=650, 
-            ), skill_name="ConversationSummaryPlugin")
-            
-            # triage (find intent and generate answer and search query when applicable)
-            logging.info(f"[code_orchest] checking intent. ask: {ask}")
-            start_time = time.time()
-            triage_response = await triage_ask(kernel, rag_plugin, context)
-            response_time = round(time.time() - start_time,2)
-            intents = triage_response['intents']
-            prompt_dict['intents'] = intents
-=======
             # create kernel
             kernel = create_kernel()
 
@@ -318,36 +154,8 @@
             prompt_tokens += triage_dict["prompt_tokens"]
             completion_tokens += triage_dict["completion_tokens"]
             response_time = round(time.time() - start_time,2)
->>>>>>> 86f0dff0
             logging.info(f"[code_orchest] finished checking intents: {intents}. {response_time} seconds.")
             # Handle general intents
-<<<<<<< HEAD
-            if "greeting" in intents:
-                answer = handle_greeting(triage_response)
-                bypass_nxt_steps = True
-            # Handle about bot intents
-            elif set(intents).intersection({"about_bot"}):
-                answer = await handle_about_bot(kernel,rag_plugin,context)
-                bypass_nxt_steps = True
-            # Handle off topic intents
-            elif set(intents).intersection({"off_topic"}):
-                answer = await handle_off_topic(kernel,rag_plugin,context)
-                bypass_nxt_steps = True
-            # Handle creative brief intents
-            elif set(intents).intersection({"creative_brief"}):
-                answer = handle_creative_brief()
-            # Handle marketing plans request intents
-            elif set(intents).intersection({"marketing_plans"}):
-                answer = handle_marketing_plans()
-            # Handle analize csv requests intents
-            elif set(intents).intersection({"analize_csv"}):
-                answer = handle_analyze_csv()
-            # Handle question answering intent
-            elif set(intents).intersection({"follow_up", "question_answering"}):
-                answer, search_query, sources, bypass_nxt_steps = await handle_question_answering(triage_response, ask, kernel, rag_plugin, prompt_dict, context, messages)
-            else:
-                logging.info(f"[code_orchest] SK did not executed, no intent found, review Triage function.")
-=======
             if set(intents).intersection({"about_bot", "off_topic"}):
                 answer = triage_dict['answer']
                 answer_generated_by = "conversation_plugin_triage"
@@ -387,7 +195,6 @@
 
             elif intents == ["none"]:
                 logging.info(f"[code_orchest] No intent found, review Triage function.")
->>>>>>> 86f0dff0
                 answer = get_message('NO_INTENT_ANSWER')
                 answer_generated_by = "no_intent_found_check"                
                 bypass_nxt_steps = True
@@ -402,38 +209,6 @@
     # GUARDRAILS (ANSWER)
     #############################
 
-<<<<<<< HEAD
-    if GROUNDEDNESS_CHECK and set(intents).intersection({"follow_up", "question_answering"}) and not bypass_nxt_steps:
-        try:
-            logging.info(f"[code_orchest] checking if it is grounded. answer: {answer[:100]}")
-            start_time = time.time()
-            context.variables["answer"] = answer
-            output_context = await call_semantic_function(kernel, rag_plugin["IsGrounded"], context)
-            grounded = output_context.result
-            prompt_dict['is_grounded'] = output_context.result
-            logging.error(f"[code_orchest] is it GROUNDED? {grounded}.")  
-            if grounded.lower() == 'no':
-                logging.info(f"[code_orchest] ungrounded answer: {answer}")
-                context.variables["sources"] = ''
-                context.variables["search_query"] = ''
-                context.variables["answer"] = ''
-                output_context = await call_semantic_function(kernel, rag_plugin["Answer"], context)
-                #output_context = await call_semantic_function(kernel, rag_plugin["NotInSourcesAnswer"], context)
-                answer = output_context.result
-                prompt_dict['answer'] = answer
-                prompt_dict['sources'] = context.variables["sources"]
-                prompt_dict['search_query'] = context.variables["search_query"]
-                answer_dict['gpt_groundedness'] = 1
-                bypass_nxt_steps = True
-            else:
-                answer_dict['gpt_groundedness'] = 5
-            response_time =  round(time.time() - start_time,2)
-            logging.info(f"[code_orchest] finished checking if it is grounded. {response_time} seconds.")
-        except Exception as e:
-            logging.error(f"[code_orchest] could not check answer is grounded. {e}")
-
-=======
->>>>>>> 86f0dff0
     if BLOCKED_LIST_CHECK and not bypass_nxt_steps:
         try:
             for blocked_word in blocked_list:
@@ -445,9 +220,6 @@
         except Exception as e:
             logging.error(f"[code_orchest] could not get blocked list. {e}")
 
-<<<<<<< HEAD
-    answer_dict["prompt"] = prompt
-=======
     if GROUNDEDNESS_CHECK and set(intents).intersection({"follow_up", "question_answering"}) and not bypass_nxt_steps:
             try:
                 logging.info(f"[code_orchest] checking if it is grounded. answer: {answer[:50]}")
@@ -496,31 +268,8 @@
                 logging.error(f"[code_orchest] could not check responsible AI (fairness). {e}")
 
     answer_dict["user_ask"] = ask
->>>>>>> 86f0dff0
     answer_dict["answer"] = answer
     answer_dict["search_query"] = search_query
-<<<<<<< HEAD
-    answer_dict["model"] = AZURE_OPENAI_CHATGPT_MODEL
-    # answer_dict["prompt_tokens"] = prompt_tokens
-    # answer_dict["completion_tokens"] = completion_tokens
-
-    total_tokens = number_of_tokens(ask, AZURE_OPENAI_CHATGPT_MODEL) + number_of_tokens(answer, AZURE_OPENAI_CHATGPT_MODEL)
-
-    answer_dict.setdefault('gpt_groundedness', 0)
-    # The answer is not grounded enough so the sources and the search_query are not valid
-    if(answer_dict['gpt_groundedness'] == 1):
-        answer = re.sub(r'\[.*?\]', '', answer) #remove sources manually
-        # WE NEED TO FIX THIS, THE MODEL IS FINDING THE SOURCES EVEN IF THE ANSWER IS NOT GROUNDED
-        answer_dict["answer"] = answer + " This answer, derived from our language learning model's (LLM) pre-trained knowledge, may lack specific accuracy."
-        logging.info(f"[code_orchest] ungrounded answer: {answer}")
-        
-    answer_dict["total_tokens"] = total_tokens
-
-    prompt_dict['gpt_groundedness'] = answer_dict['gpt_groundedness']
-    prompt_dict['prompt'] = prompt + " " + ask
-
-    answer_dict['prompt_dict'] = prompt_dict
-=======
 
     # additional metadata for debugging
     if CONVERSATION_METADATA:
@@ -536,7 +285,6 @@
 
     answer_dict["prompt"] = prompt
     answer_dict["sources"] = sources.replace('[', '{').replace(']', '}')
->>>>>>> 86f0dff0
 
     response_time =  round(time.time() - init_time,2)
     logging.info(f"[code_orchest] finished RAG Flow. {response_time} seconds.")
