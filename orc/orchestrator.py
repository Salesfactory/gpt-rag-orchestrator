import re
import logging
import os
import time
import uuid
from shared.util import get_setting
from shared.cosmos_db import store_user_consumed_tokens, store_prompt_information
from azure.identity.aio import DefaultAzureCredential
import orc.code_orchestration as code_orchestration
from shared.cosmos_db import get_conversation_data, update_conversation_data

from langchain_community.callbacks import get_openai_callback
from langchain_core.messages import HumanMessage, SystemMessage, AIMessage

from langchain_openai import AzureChatOpenAI

from langchain.chains import LLMMathChain
from langchain.chains import LLMChain

from langchain.prompts import PromptTemplate

from langchain.agents import create_react_agent
from langchain.agents import Tool
from langchain.agents import AgentExecutor
from langchain.chains.conversation.memory import ConversationBufferWindowMemory
from langchain_community.utilities import BingSearchAPIWrapper
from datetime import date

# logging level
logging.getLogger("azure").setLevel(logging.WARNING)
logging.getLogger("azure.cosmos").setLevel(logging.WARNING)
LOGLEVEL = os.environ.get("LOGLEVEL", "DEBUG").upper()
logging.basicConfig(level=LOGLEVEL)

# Constants set from environment variables (external services credentials and configuration)

# Cosmos DB
AZURE_DB_ID = os.environ.get("AZURE_DB_ID")
AZURE_DB_NAME = os.environ.get("AZURE_DB_NAME")
AZURE_DB_URI = f"https://{AZURE_DB_ID}.documents.azure.com:443/"

# AOAI
AZURE_OPENAI_STREAM = os.environ.get("AZURE_OPENAI_STREAM") or "false"
AZURE_OPENAI_STREAM = True if AZURE_OPENAI_STREAM.lower() == "true" else False

# Langchain
CONVERSATION_MAX_HISTORY = os.environ.get("CONVERSATION_MAX_HISTORY") or "12"
CONVERSATION_MAX_HISTORY = int(CONVERSATION_MAX_HISTORY)

# BING

BING_SEARCH_API_KEY = os.environ.get("BING_SEARCH_API_KEY")
BING_SEARCH_URL = os.environ.get("BING_SEARCH_URL")

ANSWER_FORMAT = "html"  # html, markdown, none


def get_credentials():
    is_local_env = os.getenv("LOCAL_ENV") == "true"
    # return DefaultAzureCredential(exclude_managed_identity_credential=is_local_env, exclude_environment_credential=is_local_env)
    return DefaultAzureCredential()


def get_settings(client_principal):
    # use cosmos to get settings from the logged user
    data = get_setting(client_principal)
    temperature = 0.0 if "temperature" not in data else data["temperature"]
    frequency_penalty = (
        0.0 if "frequencyPenalty" not in data else data["frequencyPenalty"]
    )
    presence_penalty = 0.0 if "presencePenalty" not in data else data["presencePenalty"]
    settings = {
        "temperature": temperature,
        "frequency_penalty": frequency_penalty,
        "presence_penalty": presence_penalty,
    }
    logging.info(f"[orchestrator] settings: {settings}")
    return settings


def instanciate_messages(messages_data):
    messages = []
    try:
        for message_data in messages_data:
            if message_data["type"] == "human":
                message = HumanMessage(**message_data)
            elif message_data["type"] == "system":
                message = SystemMessage(**message_data)
            elif message_data["type"] == "ai":
                message = AIMessage(**message_data)
            else:
                Exception(f"Message type {message_data['type']} not recognized.")
                message.from_dict(message_data)
            messages.append(message)
        return messages
    except Exception as e:
        logging.error(f"[orchestrator] error instanciating messages: {e}")
        return []


def replace_numbers_with_paths(text, paths):
    citations = re.findall(r"\[([0-9]+(?:,[0-9]+)*)\]", text)
    for citation in citations:
        citation = citation.split(",")
        for c in citation:
            c = int(c)
            text = text.replace(f"[{c}]", "[" + paths[c - 1] + "]")
    logging.info(f"[orchestrator] response with citations {text}")
    return text


def sort_string(string):
    return " ".join(sorted(string))


def current_time():
    return f"Today's date: {date.today()}"


async def run(conversation_id, ask, client_principal):

    start_time = time.time()

    # settings
    settings = get_settings(client_principal)

    # Get conversation stored in CosmosDB

    # create conversation_id if not provided
    if conversation_id is None or conversation_id == "":
        conversation_id = str(uuid.uuid4())
        logging.info(
            f"[orchestrator] {conversation_id} conversation_id is Empty, creating new conversation_id."
        )

    logging.info(f"[orchestrator] {conversation_id} starting conversation flow.")

    # get conversation data from CosmosDB
    conversation_data = get_conversation_data(conversation_id)

    # load messages data and instanciate them

    messages_data = conversation_data["messages_data"]
    messages = instanciate_messages(messages_data)

    # initialize other settings
    model_kwargs = dict(
        frequency_penalty=settings["frequency_penalty"],
        presence_penalty=settings["presence_penalty"],
    )
<<<<<<< HEAD

=======
    
>>>>>>> 2a42c004
    # Initialize model
    model = AzureChatOpenAI(
        temperature=settings["temperature"],
        openai_api_version=os.environ["AZURE_OPENAI_API_VERSION"],
        azure_deployment=os.environ["AZURE_OPENAI_CHAT_DEPLOYMENT_NAME"],
        model_kwargs=model_kwargs,
    )

    # Initialize memory
    memory = ConversationBufferWindowMemory(
        k=CONVERSATION_MAX_HISTORY, memory_key="chat_history"
    )

    input, output = {}, {}
    for message in messages:
        if message.type == "human":
            input["input"] = message.content
        if message.type == "ai":
            output["output"] = message.content
        if "input" in input and "output" in output:
            memory.save_context(input, output)
            input, output = {}, {}

    # Define built-in tools

    llm_math = LLMMathChain(llm=model)
    # bing_search = BingSearchAPIWrapper(k=3)
<<<<<<< HEAD

    documents = []
    logging.error(f"List of sources BEFORE: {documents}")

    # arguments for code orchestration
    args = {
        "model": model,
        "question": ask,
        "messages": messages,
        "documents": documents,
    }

=======
    
>>>>>>> 2a42c004
    # Create agent tools
    tools = [
        Tool(
            name="Calculator",
            func=llm_math.run,
            description="Useful for when you need to answer questions about math.",
        ),
        Tool(
            name="Home_Depot_library",
            func=lambda _: code_orchestration.get_answer(**args),
            description="Useful for when you need to answer questions about Home Depot.",
            verbose=True,
            return_direct=True,
        ),
        Tool(
            name="Lowe's_Home_Improvement_library",
            func=lambda _: code_orchestration.get_answer(**args),
            description="Useful for when you need to answer questions about Lowe's Home Improvement.",
            verbose=True,
            return_direct=True,
        ),
        Tool(
            name="ConsumerPulse_library",
            func=lambda _: code_orchestration.get_answer(**args),
            description="Useful for when you need to answer questions about consumer behavior, consumer pulse, segments and segmentation.",
            verbose=True,
            return_direct=True,
        ),
        Tool(
            name="Economy_library",
            func=lambda _: code_orchestration.get_answer(**args),
            description="Useful for understanding how the economy affects consumer behavior and how is the economy.",
            verbose=True,
            return_direct=True,
        ),
        Tool(
            name="MarketingFrameworks_library",
            func=lambda _: code_orchestration.get_answer(**args),
            description="Useful for when you need to use marketing frameworks.",
            verbose=True,
            return_direct=True,
        ),
        # Tool(
        #   name="Bing_Search",
        #   description="A tool to search the web. Use it when you need to find current information that is not available in the library tools.",
        #   func=bing_search.run
        # ),
        Tool(
            name="Current_Time",
            description="Returns current time.",
            func=lambda _: current_time(),
        ),
        # Tool(
        #     name="Sort_String",
        #     func=lambda string: sort_string(string),
        #     description="Useful for when you need to sort a string",
        #     verbose=True,
        # ),
    ]

    # Define agent prompt template
    prompt_react = PromptTemplate(
        input_variables=[
            "agent_scratchpad",
            "chat_history",
            "input",
            "tool_names",
            "tools",
        ],
        name="FreddAid",
        input_types={},
        partial_variables={},
        output_parser=None,
        metadata={
            "lc_hub_owner": "hwchase17",
            "lc_hub_repo": "react-chat",
            "lc_hub_commit_hash": "3ecd5f710db438a9cf3773c57d6ac8951eefd2cd9a9b2a0026a65a0893b86a6e",
        },
        tags=None,
        template_format="f-string",
        template="""Your name is FreddAid.
        You are designed to assist with a wide range of tasks, from answering simple questions to providing in-depth explanations and discussions on a wide range of topics.
        You have access to the following tools:
        {tools}
        Use the following format:
        Question: the input question you must answer
        Thought: you should always think about what to do
        Action: the action to take, should be one of [{tool_names}]
        Action Input: the input to the action
        Observation: the result of the action
        ... (this Thought/Action/Action Input/Observation can repeat N times)
        Thought: I now know the final answer
        Final Answer: the final answer to the original input question. Make sure include the cite in the response.
        Begin!
        Question: {input}
        Thought:{agent_scratchpad}""",
        validate_template=False,
    )

    # Create agent
    agent = create_react_agent(model, tools, prompt_react)
    agent_executor = AgentExecutor(
        agent=agent,
        tools=tools,
        name="FreddAid",
        verbose=True,
        memory=memory,
        handle_parsing_errors=True,
    )

    # 1) get answer from agent
    with get_openai_callback() as cb:
        result = agent_executor.invoke({"input": ask})

    # 2) update and save conversation (containing history and conversation data)

    message_list = memory.buffer_as_messages

    # messages data

    # user message
    messages_data.append(message_list[-2].dict())
    # ai message
    messages_data.append(message_list[-1].dict())

    # history
    history = conversation_data["history"]
    history.append({"role": "user", "content": ask})
    history.append({"role": "assistant", "content": result["output"]})

    conversation_data["history"] = history
    conversation_data["messages_data"] = messages_data

    # conversation data
    response_time = round(time.time() - start_time, 2)
    interaction = {
        "user_id": client_principal["id"],
        "user_name": client_principal["name"],
        "response_time": response_time,
    }
    conversation_data["interaction"] = interaction

    if len(documents) > 0:
        interaction["sources"] = documents

    # Clear documents to prevent memory garbage
    logging.error(f"List of sources AFTER: {documents}")
    documents.clear()
    logging.error(f"List of sources AFTER clear: {documents}")

    # store updated conversation data
    update_conversation_data(conversation_id, conversation_data)

    # 3) store user consumed tokens
    store_user_consumed_tokens(client_principal["id"], cb)

    # 4) store prompt information in CosmosDB

    # TODO: store prompt information

    # 5) return answer
    response = {
        "conversation_id": conversation_id,
        "answer": result["output"],
        "data_points": interaction["sources"] if "sources" in interaction else "",
        "thoughts": result[
            "input"
        ],  # f"Searched for:\n{interaction['search_query']}\n\nPrompt:\n{interaction['prompt']}",
    }

    logging.info(
        f"[orchestrator] {conversation_id} finished conversation flow. {response_time} seconds. answer: {result['output'][:30]}"
    )

    return response<|MERGE_RESOLUTION|>--- conflicted
+++ resolved
@@ -148,11 +148,6 @@
         frequency_penalty=settings["frequency_penalty"],
         presence_penalty=settings["presence_penalty"],
     )
-<<<<<<< HEAD
-
-=======
-    
->>>>>>> 2a42c004
     # Initialize model
     model = AzureChatOpenAI(
         temperature=settings["temperature"],
@@ -180,8 +175,6 @@
 
     llm_math = LLMMathChain(llm=model)
     # bing_search = BingSearchAPIWrapper(k=3)
-<<<<<<< HEAD
-
     documents = []
     logging.error(f"List of sources BEFORE: {documents}")
 
@@ -193,9 +186,6 @@
         "documents": documents,
     }
 
-=======
-    
->>>>>>> 2a42c004
     # Create agent tools
     tools = [
         Tool(
