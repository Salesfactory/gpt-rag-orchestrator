import os
from dataclasses import dataclass, field
from typing import List
from langchain_core.messages import AIMessage, HumanMessage, SystemMessage, RemoveMessage
from langchain.schema import Document
from langgraph.graph import StateGraph, END, START
from langchain_openai import AzureChatOpenAI
from orc.graphs.tools import CustomRetriever, GoogleSearch
from langgraph.checkpoint.memory import MemorySaver
from shared.tools import num_tokens_from_string, messages_to_string
from shared.prompts import MARKETING_ORC_PROMPT, MARKETING_ANSWER_PROMPT, QUERY_REWRITING_PROMPT
from langchain_core.runnables import RunnableParallel

# initialize memory saver 
@dataclass
class ConversationState():
    """State container for conversation flow management.

    Attributes:
        question: Current user query
        messages: Conversation history as a list of messages
        context_docs: Retrieved documents from various sources
        requires_web_search: Flag indicating if web search is needed
    """

    question: str
    messages: List[AIMessage | HumanMessage] = field(default_factory=list) # track all messages in the conversation
    context_docs: List[Document] = field(default_factory=list)
    requires_web_search: bool = field(default=False)
    rewritten_query: str = field(default_factory=str) # rewritten query for better search 
    chat_summary: str = field(default_factory=str)
    token_count: int = field(default_factory=int)


def _summarize_chat(token_count: int, 
                        messages: List[AIMessage | HumanMessage], 
                        chat_summary: str, 
                        max_tokens: int, 
                        llm: AzureChatOpenAI) -> dict:
        """Summarize chat history if it exceeds token limit.
        

        Args:
            state: Current conversation state
            
        Returns:
            dict: Contains updated chat_summary and token_count
        """

        if token_count > max_tokens:
            try:
                if chat_summary:
                    messages = [
                        SystemMessage(content="You are a helpful assistant that summarizes conversations."),
                        HumanMessage(content=f"Previous summary:\n{chat_summary}\n\nNew messages to incorporate:\n{messages}\n\nPlease extend the summary. Return only the summary text.")
                    ]

                else:
                    messages = [
                        SystemMessage(content="You are a helpful assistant that summarizes conversations."),
                        HumanMessage(content=f"Summarize this conversation history. Return only the summary text:\n{messages}")
                    ]

                
                new_summary = llm.invoke(messages)
                            
                return new_summary.content

            except Exception as e:
                # Log the error but continue with empty summary
                print(f"Error summarizing chat: {str(e)}")
                return chat_summary or ""
        else:
            return chat_summary or ""


@dataclass
class GraphConfig: 
    "Config for the graph builder"
    azure_api_version: str = "2024-05-01-preview"
    azure_deployment: str = "gpt-4o-orchestrator"
    retriever_top_k: int = 5
    reranker_threshold: float = 2.5
    web_search_results: int = 2
    temperature: float = 0.3
    max_tokens: int = 5000
class GraphBuilder:
    """Builds and manages the conversation flow graph."""

    def __init__(self, config: GraphConfig = GraphConfig()):
        """Initialize with with configuration"""
        self.config = config
        self.llm = self._init_llm()
        self.retriever = self._init_retriever()
        self.web_search = self._init_web_search()

    def _init_llm(self) -> AzureChatOpenAI:
        """Configure Azure OpenAI instance."""
        config = self.config
        try:
            return AzureChatOpenAI(
                temperature=config.temperature,
                openai_api_version=config.azure_api_version,
                azure_deployment=config.azure_deployment,
                streaming=True,
                timeout=30,
                max_retries=3
            )
        except Exception as e:
            raise RuntimeError(f"Failed to initialize Azure OpenAI: {str(e)}")
    
    def _init_retriever(self) -> CustomRetriever:
        try:    
            config = self.config
            index_name = os.getenv("AZURE_AI_SEARCH_INDEX_NAME")
            if not index_name:
                raise ValueError("AZURE_AI_SEARCH_INDEX_NAME is not set in the environment variables")
            return CustomRetriever(
                indexes = [index_name],
                topK = config.retriever_top_k,
                reranker_threshold = config.reranker_threshold
            )
        except Exception as e:
            raise RuntimeError(f"Failed to initialize Azure AI Search Retriever: {str(e)}")
        
    def _init_web_search(self): 
        try:
            config = self.config
            return GoogleSearch(k=config.web_search_results)
        except Exception as e:
            raise RuntimeError(f"Failed to initialize Google Search: {str(e)}")
        
    def _return_state(self,state: ConversationState) -> dict:
        return {
            "messages": state.messages,
            "context_docs": state.context_docs,
            "chat_summary": state.chat_summary,
            "token_count": state.token_count,
            "requires_web_search": state.requires_web_search,
            "rewritten_query": state.rewritten_query,
        }

    def build(self, memory) -> StateGraph:
        """Construct the conversation processing graph."""
        # set up graph        
        graph = StateGraph(ConversationState)
        # Add processing nodes
        
        graph.add_node("rewrite", self._rewrite_query)
        graph.add_node("route", self._route_query)
        graph.add_node("retrieve", self._retrieve_context)
        graph.add_node("search", self._web_search)
        graph.add_node("return", self._return_state)
        #graph.add_node("generate", self._generate_response)


        # Define graph flow
        graph.add_edge(START, "rewrite")
        graph.add_edge("rewrite", "route")
        graph.add_conditional_edges(
            "route",
            self._route_decision,
            {"retrieve": "retrieve", "return": "return"},
        )
        
        graph.add_conditional_edges(
            "retrieve",
            self._needs_web_search,
            {"search": "search", "return": "return"},
        )
        graph.add_edge("search",  "return")
        graph.add_edge("return", END)
        #graph.add_edge("generate", END)

        return graph.compile(checkpointer=memory)

    def _rewrite_query(self, state: ConversationState) -> dict: 
        question = state.question 

        system_prompt = QUERY_REWRITING_PROMPT

        prompt = f"""Original Question:
        ```
        {question}. 
        ```
        
        Historical Conversation Context:
        
        ```
        {state.messages}
        ```

        Chat Summary:

        ```
        {state.chat_summary}
        ```

        Please rewrite the question to be used for searching the database.
        """

        rewritte_query = self.llm.invoke([SystemMessage(content = system_prompt), HumanMessage(content = prompt)])

        return {
            "rewritten_query": rewritte_query.content,
        }
    

    def _route_query(self, state: ConversationState) -> dict:
        """Determine if external knowledge is needed."""

    
        system_prompt = MARKETING_ORC_PROMPT

        response = self.llm.invoke(
            [
                SystemMessage(content=system_prompt),
                HumanMessage(
                    content=f"How should I categorize this question: \n\n{state.rewritten_query}\n\nAnswer yes/no."
                )
            ]
        )
        return {
            "requires_web_search": response.content.lower().startswith("y"),
        }

    def _route_decision(self, state: ConversationState) -> str:
        """Route query based on knowledge requirement."""
        return "retrieve" if state.requires_web_search else "return"

<<<<<<< HEAD
    def _retrieve_context(self, state: ConversationState) -> dict:
        """Get relevant documents from vector store."""
        docs = self.retriever.invoke(state.rewritten_query)
        return {
            "context_docs": docs,
            "requires_web_search": len(docs) < 3,
        }
=======
    class SummaryPoints(BaseModel):
        summary_points_1: str = Field(description="First important point of the conversation")
        summary_points_2: str = Field(description="Second important point of the conversation")
        summary_points_3: str = Field(description="Third important point of the conversation")
        summary_points_4: str = Field(description="Fourth important point of the conversation, leave blank if not applicable")
        summary_points_5: str = Field(description="Fifth important point of the conversation, leave blank if not applicable")

    def summary_decision(state: EntryGraphState) -> Literal["summarization", "__end__"]:
        if state["summary_decision"] == "yes":
            return "summarization"
        else:
            return "__end__"
>>>>>>> 30058730

    def _needs_web_search(self, state: ConversationState) -> str:
        """Check if web search is needed based on retrieval results."""
        return "search" if state.requires_web_search else "return"

    def _web_search(self, state: ConversationState) -> dict:
        """Perform web search and combine with existing context."""
        web_docs = self.web_search.search(state.rewritten_query)
        return {
            "context_docs": state.context_docs + web_docs,
            "requires_web_search": state.requires_web_search,
        }

<<<<<<< HEAD
    def _generate_response(self, state: ConversationState) -> dict:
        """Generate final response using context and query."""
        context = ""
        if state.context_docs:
            context = "\n\n==============================================\n\n".join([
                f"\nContent: \n\n{doc.page_content}" + 
                (f"\n\nSource: {doc.metadata['source']}" if doc.metadata.get("source") else "")
                for doc in state.context_docs
            ])

        system_prompt = MARKETING_ANSWER_PROMPT
        prompt = f"""
        
        Question: 
        
        <----------- USER QUESTION ------------>
        REWRITTEN QUESTION: {state.rewritten_query}

        ORIGINAL QUESTION: {state.question}
        <----------- END OF USER QUESTION ------------>
        
        
        Context: (MUST PROVIDE CITATIONS FOR ALL SOURCES USED IN THE ANSWER)
        
        <----------- PROVIDED CONTEXT ------------>
        {context}
        <----------- END OF PROVIDED CONTEXT ------------>

        Chat History:

        <----------- PROVIDED CHAT HISTORY ------------>
        {state.messages}
        <----------- END OF PROVIDED CHAT HISTORY ------------>

        Chat Summary:

        <----------- PROVIDED CHAT SUMMARY ------------>
        {state.chat_summary}
        <----------- END OF PROVIDED CHAT SUMMARY ------------>

        Provide a detailed answer.
        """
        

        # Generate response and update message history
        response = self.llm.invoke([SystemMessage(content=system_prompt), HumanMessage(content=prompt)])

        #####################################################################################
        # Summary and chat history work
        #####################################################################################   
        current_messages = state.messages if state.messages is not None else []
=======
        if summary:
            summary_prompt = f"Here is the conversation summary so far: {summary}\n\n Please extract the 5 most important points from the entire conversation including the previous summary. For older summaries, you can group them together into few points"
        else:
            summary_prompt = "Extract the 5 most important points from the conversation so far:"

        new_messages = messages + [HumanMessage(content=summary_prompt)]
        new_messages = [m for m in new_messages if not isinstance(m, RemoveMessage)]
        
        # Use structured output to get summary points
        structured_summary = model_mini_4o_temp_0.with_structured_output(SummaryPoints).invoke(new_messages)
        
        # Combine the points into a coherent summary
        summary_points = [
            structured_summary.summary_points_1,
            structured_summary.summary_points_2,
            structured_summary.summary_points_3,
            structured_summary.summary_points_4,
            structured_summary.summary_points_5
        ]
        
        # Filter out empty points and join them
        final_summary = "\n".join([point for point in summary_points if point.strip()])
>>>>>>> 30058730

        try:
            # Try to count tokens, fallback to conservative estimate if it fails
            pre_token_count = num_tokens_from_string(messages_to_string(current_messages)) if current_messages else 0
            print(f"Pre token count: {pre_token_count}")

            # Summarize chat history if it exceeds token limit
            if pre_token_count > self.config.max_tokens:
                chat_summary = _summarize_chat(pre_token_count, current_messages, state.chat_summary, self.config.max_tokens, self.llm)
            else:
                chat_summary = state.chat_summary

<<<<<<< HEAD
            # Prepare new messages
            new_messages = [HumanMessage(content=state.rewritten_query), AIMessage(content=response.content)]
            total_messages = (current_messages + new_messages) if pre_token_count <= self.config.max_tokens else new_messages
            post_token_count = num_tokens_from_string(messages_to_string(total_messages))
            print(f"Post token count: {post_token_count}")
        
=======
        return {
            "summary": final_summary,
            "retrieval_messages": retained_retrieval_messages,
            "general_model_messages": retained_general_model_messages,
            "combined_messages": retained_combined_messages,
        }
>>>>>>> 30058730

        except Exception as e:
            print(f"Warning: Token counting failed: {str(e)}")
            # Fallback to simple length-based estimate
            pre_token_count = sum(len(str(m.content)) // 4 for m in current_messages)

            total_messages = current_messages + [HumanMessage(content=state.rewritten_query), 
                                              AIMessage(content=response.content)]

            post_token_count = sum(len(str(m.content)) // 4 for m in total_messages)

        return {
            "messages": total_messages,
            "context_docs": state.context_docs,
            "token_count": post_token_count,
            "chat_summary": chat_summary,
        }


def create_conversation_graph(memory) -> StateGraph:
    """Create and return a configured conversation graph.
    Returns:
        Compiled StateGraph for conversation processing
    """
    builder = GraphBuilder()
    return builder.build(memory)

<|MERGE_RESOLUTION|>--- conflicted
+++ resolved
@@ -228,7 +228,6 @@
         """Route query based on knowledge requirement."""
         return "retrieve" if state.requires_web_search else "return"
 
-<<<<<<< HEAD
     def _retrieve_context(self, state: ConversationState) -> dict:
         """Get relevant documents from vector store."""
         docs = self.retriever.invoke(state.rewritten_query)
@@ -236,20 +235,6 @@
             "context_docs": docs,
             "requires_web_search": len(docs) < 3,
         }
-=======
-    class SummaryPoints(BaseModel):
-        summary_points_1: str = Field(description="First important point of the conversation")
-        summary_points_2: str = Field(description="Second important point of the conversation")
-        summary_points_3: str = Field(description="Third important point of the conversation")
-        summary_points_4: str = Field(description="Fourth important point of the conversation, leave blank if not applicable")
-        summary_points_5: str = Field(description="Fifth important point of the conversation, leave blank if not applicable")
-
-    def summary_decision(state: EntryGraphState) -> Literal["summarization", "__end__"]:
-        if state["summary_decision"] == "yes":
-            return "summarization"
-        else:
-            return "__end__"
->>>>>>> 30058730
 
     def _needs_web_search(self, state: ConversationState) -> str:
         """Check if web search is needed based on retrieval results."""
@@ -263,7 +248,6 @@
             "requires_web_search": state.requires_web_search,
         }
 
-<<<<<<< HEAD
     def _generate_response(self, state: ConversationState) -> dict:
         """Generate final response using context and query."""
         context = ""
@@ -311,34 +295,11 @@
         # Generate response and update message history
         response = self.llm.invoke([SystemMessage(content=system_prompt), HumanMessage(content=prompt)])
 
+
         #####################################################################################
         # Summary and chat history work
         #####################################################################################   
         current_messages = state.messages if state.messages is not None else []
-=======
-        if summary:
-            summary_prompt = f"Here is the conversation summary so far: {summary}\n\n Please extract the 5 most important points from the entire conversation including the previous summary. For older summaries, you can group them together into few points"
-        else:
-            summary_prompt = "Extract the 5 most important points from the conversation so far:"
-
-        new_messages = messages + [HumanMessage(content=summary_prompt)]
-        new_messages = [m for m in new_messages if not isinstance(m, RemoveMessage)]
-        
-        # Use structured output to get summary points
-        structured_summary = model_mini_4o_temp_0.with_structured_output(SummaryPoints).invoke(new_messages)
-        
-        # Combine the points into a coherent summary
-        summary_points = [
-            structured_summary.summary_points_1,
-            structured_summary.summary_points_2,
-            structured_summary.summary_points_3,
-            structured_summary.summary_points_4,
-            structured_summary.summary_points_5
-        ]
-        
-        # Filter out empty points and join them
-        final_summary = "\n".join([point for point in summary_points if point.strip()])
->>>>>>> 30058730
 
         try:
             # Try to count tokens, fallback to conservative estimate if it fails
@@ -351,21 +312,12 @@
             else:
                 chat_summary = state.chat_summary
 
-<<<<<<< HEAD
             # Prepare new messages
             new_messages = [HumanMessage(content=state.rewritten_query), AIMessage(content=response.content)]
             total_messages = (current_messages + new_messages) if pre_token_count <= self.config.max_tokens else new_messages
             post_token_count = num_tokens_from_string(messages_to_string(total_messages))
             print(f"Post token count: {post_token_count}")
         
-=======
-        return {
-            "summary": final_summary,
-            "retrieval_messages": retained_retrieval_messages,
-            "general_model_messages": retained_general_model_messages,
-            "combined_messages": retained_combined_messages,
-        }
->>>>>>> 30058730
 
         except Exception as e:
             print(f"Warning: Token counting failed: {str(e)}")
