import azure.functions as func
import logging
import json
import os
import stripe
import platform

from azurefunctions.extensions.http.fastapi import Request, StreamingResponse, Response
from scheduler import main as scheduler_main
from weekly_scheduler import main as weekly_scheduler_main
from monthly_scheduler import main as monthly_scheduler_main
from html_to_pdf_converter import html_to_pdf

from shared.util import (
    get_user,
    handle_new_subscription_logs,
    handle_subscription_logs,
    update_organization_subscription,
    disable_organization_active_subscription,
    enable_organization_subscription,
    update_subscription_logs,
    updateExpirationDate,
    trigger_indexer_run,
    get_conversations,
    get_conversation,
    delete_conversation,
    trigger_indexer_with_retry,
)

from orc import new_orchestrator
from financial_orc import orchestrator as financial_orchestrator
from shared.conversation_export import export_conversation
from webscrapping.multipage_scrape import crawl_website
from report_worker.registry import get_generator
from shared.util import get_report_job, update_report_job_status
# MULTIPAGE SCRAPING CONSTANTS
DEFAULT_LIMIT = 30
DEFAULT_MAX_DEPTH = 4
DEFAULT_MAX_BREADTH = 15

app = func.FunctionApp(http_auth_level=func.AuthLevel.FUNCTION)

<<<<<<< HEAD
@app.function_name(name="report_worker")
@app.queue_trigger(
    arg_name="msg", 
    queue_name="report-jobs",
    connection="AzureWebJobsStorage"
)
async def report_worker(msg: func.QueueMessage) -> None:
    """
    Azure Function triggered by messages in the report-jobs queue.
    
    Processes report generation jobs with proper error handling and retry logic.
    """
    logging.info('[report-worker] Python Service Bus Queue trigger function processed a request.')
    import traceback
    from datetime import datetime, timezone
    
    correlation_id = None
    job_id = None
    organization_id = None
    
    try:
        # Extract message metadata
        dequeue_count = msg.dequeue_count or 1
        message_id = msg.id or "unknown"
        
        logging.info(
            f"[ReportWorker] Received message {message_id} "
            f"(dequeue_count: {dequeue_count})"
        )
        
        # Parse message body
        try:
            message_body = msg.get_body().decode('utf-8')
            payload = json.loads(message_body)
        except (UnicodeDecodeError, json.JSONDecodeError) as e:
            logging.error(f"[ReportWorker] Invalid message format: {str(e)}")
            return
            
        # Extract required fields
        job_id = payload.get('job_id')
        organization_id = payload.get('organization_id')
        correlation_id = payload.get('correlation_id')
        
        if not all([job_id, organization_id, correlation_id]):
            logging.error(f"[ReportWorker] Missing required fields in payload: {payload}")
            return
            
        logging.info(
            f"[ReportWorker] Processing job {job_id} for org {organization_id} "
            f"(correlation: {correlation_id}, dequeue_count: {dequeue_count})"
        )
        
        # Fetch job from Cosmos DB
        job = await get_report_job(job_id, organization_id)
        if not job:
            logging.error(f"[ReportWorker] Job {job_id} not found in database")
            return
            
        logging.info(f"[ReportWorker] Retrieved job {job_id}: {job.get('report_key', 'unknown')}")
        
        # Check job status for idempotency
        current_status = job.get('status', '').upper()
        if current_status != 'QUEUED':
            logging.info(
                f"[ReportWorker] Job {job_id} status is {current_status}, skipping processing"
            )
            return
            
        # Update job status to RUNNING
        success = await update_report_job_status(job_id, organization_id, 'RUNNING')
        if not success:
            logging.error(f"[ReportWorker] Failed to update job {job_id} status to RUNNING")
            raise Exception(f"Failed to update job {job_id} status to RUNNING")
            
        logging.info(f"[ReportWorker] Updated job {job_id} status to RUNNING")
        
        # Get report generator
        report_key = job.get('report_key')
        if not report_key:
            logging.error(f"[ReportWorker] Job {job_id} missing report_key")
            await update_report_job_status(job_id, organization_id, 'FAILED', error_payload={
                "error_type": "deterministic",
                "error_message": "Missing report_key",
                "timestamp": datetime.now(timezone.utc).isoformat()
            })
            return
            
        generator = get_generator(report_key)
        if not generator:
            logging.error(f"[ReportWorker] No generator found for report_key: {report_key}")
            await update_report_job_status(job_id, organization_id, 'FAILED', error_payload={
                "error_type": "deterministic",
                "error_message": f"No generator found for report_key: {report_key}",
                "timestamp": datetime.now(timezone.utc).isoformat()
            })
            return
            
        logging.info(f"[ReportWorker] Found generator for {report_key}: {generator.__class__.__name__}")
        
        # Generate the report
        parameters = job.get('parameters', {})
        try:
            result_metadata = await generator.generate(job_id, organization_id, parameters)
            logging.info(f"[ReportWorker] Successfully generated report for job {job_id}")
            
            # Update job status to SUCCEEDED
            success = await update_report_job_status(
                job_id, 
                organization_id, 
                'SUCCEEDED', 
                result_metadata=result_metadata
            )
            
            if not success:
                logging.error(f"[ReportWorker] Failed to update job {job_id} status to SUCCEEDED")
                raise Exception(f"Failed to update job {job_id} status to SUCCEEDED")
                
            logging.info(
                f"[ReportWorker] Completed job {job_id} successfully "
                f"(correlation: {correlation_id})"
            )
            
        except NotImplementedError as e:
            logging.error(f"[ReportWorker] Report generator not implemented: {str(e)}")
            await update_report_job_status(job_id, organization_id, 'FAILED', error_payload={
                "error_type": "deterministic",
                "error_message": f"Report generator not implemented: {str(e)}",
                "timestamp": datetime.now(timezone.utc).isoformat()
            })
            return
            
        except Exception as e:
            logging.error(f"[ReportWorker] Error generating report: {str(e)}")
            await update_report_job_status(job_id, organization_id, 'FAILED', error_payload={
                "error_type": "transient",
                "error_message": str(e),
                "dequeue_count": dequeue_count,
                "correlation_id": correlation_id,
                "timestamp": datetime.now(timezone.utc).isoformat()
            })
            raise  # Re-raise to trigger Azure Storage Queue retry
            
    except Exception as e:
        logging.error(
            f"[ReportWorker] Unexpected error for job {job_id} "
            f"(correlation: {correlation_id}): {str(e)}\n"
            f"Traceback: {traceback.format_exc()}"
        )
        
        # Update job status if we have the info
        if job_id and organization_id:
            error_payload = {
                "error_type": "unexpected",
                "error_message": str(e), 
                "dequeue_count": dequeue_count,
                "correlation_id": correlation_id,
                "timestamp": datetime.now(timezone.utc).isoformat()
            }
            await update_report_job_status(job_id, organization_id, 'FAILED', error_payload=error_payload)
        
        # Don't re-raise - let message go to poison queue
=======
>>>>>>> e91ece95

@app.route(route="orc", methods=[func.HttpMethod.POST])
async def stream_response(req: Request) -> StreamingResponse:
    """Endpoint to stream LLM responses to the client"""
    logging.info("[orc] Python HTTP trigger function processed a request.")

    req_body = await req.json()
    question = req_body.get("question")
    conversation_id = req_body.get("conversation_id")
    client_principal_id = req_body.get("client_principal_id")
    client_principal_name = req_body.get("client_principal_name")
    client_principal_organization = req_body.get("client_principal_organization")
    if not client_principal_id or client_principal_id == "":
        client_principal_id = "00000000-0000-0000-0000-000000000000"
        client_principal_name = "anonymous"
        client_principal_organization = "00000000-0000-0000-0000-000000000000"
    client_principal = {
        "id": client_principal_id,
        "name": client_principal_name,
        "organization": client_principal_organization,
    }

    organization_id = None
    user = get_user(client_principal_id)
    if "data" in user:
        organization_id = client_principal_organization

        logging.info(
            f"[FunctionApp] Retrieved organizationId: {organization_id} from user data"
        )

    # print configuration settings for the user
    settings = new_orchestrator.get_settings(client_principal)
    logging.info(f"[function_app] Configuration settings: {settings}")

    # validate settings
    temp_setting = settings.get("temperature")
    settings["temperature"] = float(temp_setting) if temp_setting is not None else 0.3
    settings["model"] = settings.get("model") or "DeepSeek-V3-0324"
    logging.info(f"[function_app] Validated settings: {settings}")
    if question:
        orchestrator = new_orchestrator.ConversationOrchestrator(
            organization_id=organization_id
        )
        try:
            logging.info(f"[FunctionApp] Processing conversation")
            return StreamingResponse(
                orchestrator.generate_response_with_progress(
                    conversation_id=conversation_id,
                    question=question,
                    user_info=client_principal,
                    user_settings=settings,
                ),
                media_type="text/event-stream",
            )
        except Exception as e:
            logging.error(f"[FunctionApp] Error in progress streaming: {str(e)}")
            return StreamingResponse(
                '{"error": "error in response generation"}',
                media_type="application/json",
            )
    else:
        return StreamingResponse(
            '{"error": "no question found in json input"}',
            media_type="application/json",
        )


@app.route(route="financial-orc", methods=[func.HttpMethod.POST])
async def financial_orc(req: Request) -> StreamingResponse:
    """Endpoint to stream LLM responses to the client
    input body should look like this:
    {
        "question": "string",
        "conversation_id": "string",
        "documentName": "string",
        "client_principal_id": "string",
        "client_principal_name": "string",
    }
    """
    logging.info("[financial-orc] Python HTTP trigger function processed a request.")

    req_body = await req.json()
    conversation_id = req_body.get("conversation_id")
    question = req_body.get("question")

    client_principal_id = req_body.get("client_principal_id")
    client_principal_name = req_body.get("client_principal_name")

    # User is anonymous if no client_principal_id is provided
    if not client_principal_id or client_principal_id == "":
        client_principal_id = "00000000-0000-0000-0000-000000000000"
        client_principal_name = "anonymous"

    client_principal = {"id": client_principal_id, "name": client_principal_name}

    # we did not rename this to document_id in order to avoid breaking changes, it is sent like this from the client
    documentName = req_body.get("documentName", "")

    if question:
        financial_orc = financial_orchestrator.FinancialOrchestrator()
        document_type = financial_orc.categorize_query(question)

        return StreamingResponse(
            financial_orc.generate_response(
                conversation_id=conversation_id,
                question=question,
                user_info=client_principal,
                document_id=documentName,
                document_type=document_type,
            ),
            media_type="text/event-stream",
        )
    else:
        logging.error("[financial-orchestrator] no question found in json input")
        return StreamingResponse(
            '{"error": "no question found in json input"}',
            media_type="application/json",
        )


@app.function_name(name="webhook")
@app.route(route="webhook", methods=[func.HttpMethod.POST, func.HttpMethod.GET])
async def webhook(req: Request) -> Response:
    logging.info("Python HTTP trigger function processed a request.")
    if req.method != "POST":
        return Response(
            content=json.dumps({"error": "Method not allowed"}),
            media_type="application/json",
            status_code=405,
        )

    stripe.api_key = os.getenv("STRIPE_API_KEY")
    endpoint_secret = os.getenv("STRIPE_SIGNING_SECRET")

    event = None
    payload = await req.body()

    try:
        event = json.loads(payload)
    except json.decoder.JSONDecodeError as e:
        logging.error("  Webhook error while parsing basic request." + str(e))
        return Response(
            content=json.dumps({"success": False}),
            media_type="application/json",
            status_code=400,
        )
    if endpoint_secret:
        # Only verify the event if there is an endpoint secret defined
        # Otherwise use the basic event deserialized with json
        sig_header = req.headers["stripe-signature"]

        try:
            event = stripe.Webhook.construct_event(payload, sig_header, endpoint_secret)
        except stripe.error.SignatureVerificationError as e:
            print("  Webhook signature verification failed. " + str(e))
            return Response(
                content=json.dumps({"success": False}),
                media_type="application/json",
                status_code=400,
            )

    # Handle the event
    if event["type"] == "checkout.session.completed":
        print("  Webhook received!", event["type"])
        userId = event["data"]["object"]["client_reference_id"]
        userName = event["data"]["object"].get("metadata", {}).get("userName", "") or ""
        organizationId = (
            event["data"]["object"].get("metadata", {}).get("organizationId", "") or ""
        )
        organizationName = (
            event["data"]["object"].get("metadata", {}).get("organizationName", "")
            or ""
        )
        sessionId = event["data"]["object"]["id"]
        subscriptionId = event["data"]["object"]["subscription"]
        paymentStatus = event["data"]["object"]["payment_status"]

        expirationDate = event["data"]["object"]["expires_at"]
        try:
            update_organization_subscription(
                userId,
                organizationId,
                subscriptionId,
                sessionId,
                paymentStatus,
                organizationName,
                expirationDate,
            )
            handle_new_subscription_logs(
                userId, organizationId, userName, organizationName
            )
            print(f"User {userId} updated with subscription {subscriptionId}")
        except Exception as e:
            logging.exception("[webbackend] exception in /api/webhook")
            return Response(
                content=json.dumps({"error": f"Error in webhook execution: {str(e)}"}),
                media_type="application/json",
                status_code=500,
            )
    elif event["type"] == "customer.subscription.updated":
        print("  Webhook received!", event["type"])
        subscriptionId = event["data"]["object"]["id"]
        status = event["data"]["object"]["status"]
        expirationDate = event["data"]["object"]["current_period_end"]
        print(f"expirationDate: => {expirationDate}")
        print(f"Subscription {subscriptionId} updated to status {status}")

        def determine_action(event):
            data = event.get("data", {}).get("object", {})
            previous_data = event.get("data", {}).get("previous_attributes", {})
            metadata = data.get("metadata", {})

            modification_type = None
            modified_by = "Unknown"
            modified_by_name = "Unknown"

            if "modification_type" in metadata:
                modification_type = metadata.get("modification_type")
                modified_by = metadata.get("modified_by", "Unknown")
                modified_by_name = metadata.get("modified_by_name", "Unknown")

            # If modification_type is not received, log the message and do not create anything in the audit
            if modification_type is None:
                print("Modification type not received, no audit action created.")
                return "No action", None, None, modified_by, modified_by_name, None

            if modification_type == "add_financial_assistant":
                status_financial_assistant = "active"
                return (
                    "Financial Assistant Change",
                    None,
                    None,
                    modified_by,
                    modified_by_name,
                    status_financial_assistant,
                )
            elif modification_type == "remove_financial_assistant":
                status_financial_assistant = "inactive"
                return (
                    "Financial Assistant Change",
                    None,
                    None,
                    modified_by,
                    modified_by_name,
                    status_financial_assistant,
                )

            if modification_type == "subscription_tier_change":
                # Access plan info from subscription items in previous_data
                previous_plan = None
                if "items" in previous_data:
                    for item in previous_data["items"].get("data", []):
                        previous_plan = item.get("plan", {}).get("nickname", None)
                        if previous_plan:
                            break  # Exit once we find the plan

                current_plan = (
                    data.get("items", {})
                    .get("data", [{}])[0]
                    .get("plan", {})
                    .get("nickname", None)
                )

                return (
                    "Subscription Tier Change",
                    previous_plan,
                    current_plan,
                    modified_by,
                    modified_by_name,
                    None,
                )

            # Unknown action
            return "Unknown action", None, None, modified_by, modified_by_name, None

        (
            action,
            previous_plan,
            current_plan,
            modified_by,
            modified_by_name,
            status_financial_assistant,
        ) = determine_action(event)
        print(f"Action determined: {action}")

        try:
            enable_organization_subscription(subscriptionId)
        except Exception as e:
            logging.exception("[webbackend] exception in /api/webhook")
            return Response(
                content=json.dumps({"error": f"Error in webhook execution: {str(e)}"}),
                media_type="application/json",
                status_code=500,
            )

        if action != "No action":
            try:
                update_subscription_logs(
                    subscriptionId,
                    action,
                    previous_plan,
                    current_plan,
                    modified_by,
                    modified_by_name,
                    status_financial_assistant,
                )
                updateExpirationDate(subscriptionId, expirationDate)
            except Exception as e:
                logging.exception("[webbackend] exception in /api/webhook")
                return Response(
                    content=json.dumps(
                        {"error": f"Error in webhook execution: {str(e)}"}
                    ),
                    media_type="application/json",
                    status_code=500,
                )

    elif event["type"] == "customer.subscription.paused":
        print("  Webhook received!", event["type"])
        subscriptionId = event["data"]["object"]["id"]
        event_type = event["type"].split(".")[-1]  # Obtain "paused"
        try:
            handle_subscription_logs(subscriptionId, event_type)
            disable_organization_active_subscription(subscriptionId)
        except Exception as e:
            logging.exception("[webbackend] exception in /api/webhook")
            return Response(
                content=json.dumps({"error": f"Error in webhook execution: {str(e)}"}),
                media_type="application/json",
                status_code=500,
            )

    elif event["type"] == "customer.subscription.resumed":
        print("  Webhook received!", event["type"])
        event_type = event["type"].split(".")[-1]  # Obtain "resumed"
        try:
            handle_subscription_logs(subscriptionId, event_type)
            enable_organization_subscription(subscriptionId)
        except Exception as e:
            logging.exception("[webbackend] exception in /api/webhook")
            return Response(
                content=json.dumps({"error": f"Error in webhook execution: {str(e)}"}),
                media_type="application/json",
                status_code=500,
            )

    elif event["type"] == "customer.subscription.deleted":
        print("  Webhook received!", event["type"])
        event_type = event["type"].split(".")[-1]  # Obtain "deleted"
        subscriptionId = event["data"]["object"]["id"]
        try:
            handle_subscription_logs(subscriptionId, event_type)
            disable_organization_active_subscription(subscriptionId)
        except Exception as e:
            logging.exception("[webbackend] exception in /api/webhook")
            return Response(
                content=json.dumps({"error": f"Error in webhook execution: {str(e)}"}),
                media_type="application/json",
                status_code=500,
            )
    else:
        # Unexpected event type
        print(f"Unexpected event type: {event['type']}")

    return Response(
        content=json.dumps({"success": True}), media_type="application/json"
    )


@app.function_name(name="html_to_pdf_converter")
@app.route(route="html_to_pdf_converter", methods=[func.HttpMethod.POST])
async def html2pdf_conversion(req: Request) -> Response:
    logging.info("Python HTTP trigger function processed a request.")

    try:
        # Get request body
        req_body = await req.json()
        html_content = req_body.get("html")

        if not html_content:
            return Response(
                content="Please provide 'html' in the request body", status_code=400
            )

        # Add size validation
        if len(html_content) > 10 * 1024 * 1024:  # 10MB limit
            return Response(
                content="HTML content too large. Maximum size is 10MB", status_code=400
            )

        # Basic HTML validation
        if not html_content.strip().startswith("<"):
            return Response(content="Invalid HTML content", status_code=400)

        # Log request (sanitized)
        logging.info(f"Processing HTML content of length: {len(html_content)}")

        # Convert HTML to PDF bytes
        pdf_bytes = html_to_pdf(html_content)

        return Response(
            content=pdf_bytes, media_type="application/pdf", status_code=200
        )

    except ValueError as ve:
        return Response(content=f"Invalid request body: {str(ve)}", status_code=400)
    except Exception as e:
        error_message = str(e)

        # windows error handling
        if platform.system() == "Windows":
            error_message = f"""Error converting HTML to PDF: {str(e)}
            
            If you're experiencing WeasyPrint installation issues on Windows,
            please check the solution here: https://github.com/assafelovic/gpt-researcher/issues/166
            Common issues include GTK3 installation, missing dependencies, and path configuration."""

        else:
            error_message = f"Error converting HTML to PDF: {str(e)}"

        logging.error(error_message)

        return Response(content=error_message, status_code=500)


@app.blob_trigger(
    arg_name="myblob",
    path="documents/{name}",
    connection="AZURE_STORAGE_CONNECTION_STRING",
)
def blob_trigger(myblob: func.InputStream):
    """
    Azure Blob Storage trigger that processes uploaded documents and triggers search index updates.

    Args:
        myblob (func.InputStream): The uploaded blob file stream
    """
    try:
        # Extract file information
        blob_name = myblob.name
        file_extension = os.path.splitext(blob_name)[1].lower() if blob_name else ""

        logging.info(
            f"[blob_trigger] Processing blob: {blob_name}, Extension: {file_extension}"
        )

        # Define supported file types for indexing
        supported_extensions = {
            ".pdf",
            ".docx",
            ".doc",
            ".txt",
            ".md",
            ".html",
            ".pptx",
        }

        if file_extension not in supported_extensions:
            logging.info(
                f"[blob_trigger] File type {file_extension} not supported for indexing. Supported types: {supported_extensions}"
            )
            return

        # Get indexer name from environment or use default
        indexer_name = f'{os.getenv("AZURE_AI_SEARCH_INDEX_NAME")}-test-indexer'  # TODO: change to the actual indexer name once moved to prod

        logging.info(
            f"[blob_trigger] Triggering indexer '{indexer_name}' for supported document: {blob_name}"
        )

        # Trigger the indexer with retry logic for concurrent runs
        indexer_success = trigger_indexer_with_retry(indexer_name, blob_name)

        if indexer_success:
            logging.info(
                f"[blob_trigger] Successfully triggered indexer '{indexer_name}' for blob: {blob_name}"
            )
        else:
            logging.warning(
                f"[blob_trigger] Could not trigger indexer '{indexer_name}' for blob: {blob_name}. File will be indexed in next scheduled run."
            )

    except Exception as e:
        logging.error(
            f"[blob_trigger] Unexpected error processing blob {myblob.name if myblob else 'unknown'}: {str(e)}"
        )


@app.route(
    route="conversations",
    methods=[func.HttpMethod.GET, func.HttpMethod.POST, func.HttpMethod.DELETE],
)
async def conversations(req: Request) -> Response:
    logging.info("Python HTTP trigger function processed a request for conversations.")

    id = req.query_params.get("id")

    if req.method == "GET":
        try:
            user_id = req.query_params.get("user_id")
            if not user_id:
                return Response(
                    json.dumps({"error": "user_id query parameter is required"}),
                    media_type="application/json",
                    status_code=400,
                )

            if not id:
                conversations = get_conversations(user_id)
            else:
                conversations = get_conversation(id, user_id)
            return Response(
                json.dumps(conversations),
                media_type="application/json",
                status_code=200,
            )
        except Exception as e:
            logging.error(f"Error in GET /conversations: {str(e)}")
            return Response(
                json.dumps({"error": "Internal server error"}),
                media_type="application/json",
                status_code=500,
            )

    elif req.method == "POST":
        try:
            req_body = await req.json()
            id_from_body = req_body.get("id")
            if not id_from_body:
                return Response("Missing conversation ID for export", status_code=400)

            user_id = req_body.get("user_id")
            export_format = req_body.get("format", "html")

            if not user_id:
                return Response("Missing user_id in request body", status_code=400)

            if export_format not in ["html", "json", "docx"]:
                return Response(
                    "Invalid export format. Supported formats: html, json, docx",
                    status_code=400,
                )

            result = export_conversation(id_from_body, user_id, export_format)

            if result["success"]:
                return Response(
                    json.dumps(result), media_type="application/json", status_code=200
                )
            else:
                return Response(
                    json.dumps({"error": result["error"]}),
                    media_type="application/json",
                    status_code=500,
                )

        except json.JSONDecodeError:
            return Response("Invalid JSON in request body", status_code=400)
        except Exception as e:
            logging.error(f"Error in conversation export: {str(e)}")
            return Response(
                json.dumps({"error": "Internal server error"}),
                media_type="application/json",
                status_code=500,
            )
    # need to double check if this one is working
    elif req.method == "DELETE":
        try:
            req_body = await req.json()
            user_id = req_body.get("user_id")
            if not user_id:
                return Response("Missing user_id in request body", status_code=400)
            if id:
                try:
                    delete_conversation(id, user_id)
                    return Response(
                        "Conversation deleted successfully", status_code=200
                    )
                except Exception as e:
                    logging.error(f"Error deleting conversation: {str(e)}")
                    return Response("Error deleting conversation", status_code=500)
            else:
                return Response("Missing conversation ID", status_code=400)
        except json.JSONDecodeError:
            return Response("Invalid JSON in request body", status_code=400)
        except Exception as e:
            logging.error(f"Error in DELETE /conversations: {str(e)}")
            return Response(
                json.dumps({"error": "Internal server error"}),
                media_type="application/json",
                status_code=500,
            )

    else:
        return Response("Method not allowed", status_code=405)


@app.route(route="scrape-page", methods=[func.HttpMethod.POST])
async def scrape_page(req: Request) -> Response:
    """
    Endpoint to scrape a single web page.

    Expected payload:
    {
        "url": "http://example.com",
        "client_principal_id": "user-id"
    }

    Returns:
        JSON response with scraping results and optional blob storage results
    """
    logging.info("[scrape-pages] Python HTTP trigger function processed a request.")

    try:

        req_body = await req.json()

        # Validate payload
        if not req_body or "url" not in req_body:
            return Response(
                content=json.dumps(
                    {
                        "status": "error",
                        "message": "Request body must contain 'url' field",
                    }
                ),
                media_type="application/json",
                status_code=400,
            )

        url = req_body["url"]
        if not isinstance(url, str) or not url.strip():
            return Response(
                content=json.dumps(
                    {"status": "error", "message": "url must be a non-empty string"}
                ),
                media_type="application/json",
                status_code=400,
            )

        # Extract client principal ID and organization
        client_principal_id = req_body.get(
            "client_principal_id", "00000000-0000-0000-0000-000000000000"
        )

        organization_id = None
        try:
            user = get_user(client_principal_id)
            organization_id = user.get("data", {}).get("organizationId")
            if organization_id:
                logging.info(
                    f"[scrape-pages] Retrieved organizationId: {organization_id}"
                )
        except Exception as e:
            logging.info(f"[scrape-pages] No organization tracking - {str(e)}")

        from webscrapping import scrape_single_url
        from webscrapping.utils import generate_request_id

        request_id = req.headers.get("x-request-id") or generate_request_id()

        result_data = scrape_single_url(url.strip(), request_id, organization_id)

        result_status = result_data.get("status")
        if result_status == "completed":
            status_code = 200
        elif result_status == "failed":
            status_code = 422
        else:
            status_code = 500

        return Response(
            content=json.dumps(result_data),
            media_type="application/json",
            status_code=status_code,
        )

    except json.JSONDecodeError:
        return Response(
            content=json.dumps({"status": "error", "message": "Invalid JSON format"}),
            media_type="application/json",
            status_code=400,
        )
    except Exception as e:
        logging.error(f"Error in scrape-pages endpoint: {str(e)}")
        return Response(
            content=json.dumps(
                {"status": "error", "message": f"Internal server error: {str(e)}"}
            ),
            media_type="application/json",
            status_code=500,
        )


def create_preview_results(results: list, preview_length: int = 100) -> list:
    """
    Create a preview version of crawl results with truncated raw_content.

    Args:
        results: List of crawl results from Tavily
        preview_length: Number of characters to show in preview (default: 100)

    Returns:
        List of results with truncated raw_content for API response
    """
    if not results:
        return results

    preview_results = []
    for result in results:
        # Create a copy of the result
        preview_result = result.copy()

        # Truncate raw_content if it exists
        if "raw_content" in preview_result and preview_result["raw_content"]:
            content = preview_result["raw_content"]
            if len(content) > preview_length:
                preview_result["raw_content"] = content[:preview_length] + "..."

        preview_results.append(preview_result)

    return preview_results


@app.route(route="multipage-scrape", methods=[func.HttpMethod.POST])
async def multipage_scrape(req: Request) -> Response:
    """
    Endpoint to crawl a website using advanced multipage scraping with Tavily.

    Expected payload:
    {
        "url": "https://example.com",
        "limit": 30,           // optional, default 30
        "max_depth": 4,        // optional, default 4
        "max_breadth": 15,     // optional, default 15
        "client_principal_id": "user-id"  // optional
    }

    Returns:
        JSON response with crawling results including all discovered pages
    """
    logging.info("[multipage-scrape] Python HTTP trigger function processed a request.")

    try:
        req_body = await req.json()

        # Validate payload
        if not req_body or "url" not in req_body:
            return Response(
                content=json.dumps(
                    {
                        "status": "error",
                        "message": "Request body must contain 'url' field",
                    }
                ),
                media_type="application/json",
                status_code=400,
            )

        url = req_body["url"]
        if not url or not isinstance(url, str):
            return Response(
                content=json.dumps(
                    {"status": "error", "message": "url must be a non-empty string"}
                ),
                media_type="application/json",
                status_code=400,
            )

        limit = req_body.get("limit", DEFAULT_LIMIT)
        max_depth = req_body.get("max_depth", DEFAULT_MAX_DEPTH)
        max_breadth = req_body.get("max_breadth", DEFAULT_MAX_BREADTH)

        if not isinstance(limit, int) or limit < 1 or limit > 100:
            return Response(
                content=json.dumps(
                    {
                        "status": "error",
                        "message": "limit must be an integer between 1 and 100",
                    }
                ),
                media_type="application/json",
                status_code=400,
            )

        if not isinstance(max_depth, int) or max_depth < 1 or max_depth > 10:
            return Response(
                content=json.dumps(
                    {
                        "status": "error",
                        "message": "max_depth must be an integer between 1 and 10",
                    }
                ),
                media_type="application/json",
                status_code=400,
            )

        if not isinstance(max_breadth, int) or max_breadth < 1 or max_breadth > 50:
            return Response(
                content=json.dumps(
                    {
                        "status": "error",
                        "message": "max_breadth must be an integer between 1 and 50",
                    }
                ),
                media_type="application/json",
                status_code=400,
            )

        # Extract client principal ID for logging/tracking
        client_principal_id = req_body.get(
            "client_principal_id", "00000000-0000-0000-0000-000000000000"
        )

        organization_id = None
        try:
            user = get_user(client_principal_id)
            organization_id = user.get("data", {}).get("organizationId")
            if organization_id:
                logging.info(
                    f"[multipage-scrape] Retrieved organizationId: {organization_id}"
                )
        except Exception as e:
            logging.info(f"[multipage-scrape] No organization tracking - {str(e)}")

        logging.info(
            f"[multipage-scrape] Starting crawl for URL: {url} with limit: {limit}, max_depth: {max_depth}, max_breadth: {max_breadth}"
        )

        # Extract request ID from headers if provided, or generate one
        from webscrapping.utils import generate_request_id

        request_id = req.headers.get("x-request-id") or generate_request_id()

        # Execute the multipage crawling
        crawl_result = crawl_website(url, limit, max_depth, max_breadth)

        # Check if crawling was successful
        if "error" in crawl_result:
            return Response(
                content=json.dumps(
                    {
                        "status": "error",
                        "message": f"Crawling failed: {crawl_result['error']}",
                        "url": url,
                    }
                ),
                media_type="application/json",
                status_code=500,
            )

        # Initialize blob storage (always enabled)
        from webscrapping.blob_manager import create_crawler_manager_from_env
        from webscrapping.scraper import WebScraper

        crawler_manager = create_crawler_manager_from_env(request_id)
        blob_storage_result = None

        # Handle blob storage for all successful crawls
        if crawl_result.get("results"):
            # Format crawl results for blob storage
            crawl_parameters = {
                "limit": limit,
                "max_depth": max_depth,
                "max_breadth": max_breadth,
            }

            formatted_pages = WebScraper.format_multipage_content_for_blob_storage(
                crawl_result=crawl_result,
                request_id=request_id,
                organization_id=organization_id,
                original_url=url,
                crawl_parameters=crawl_parameters,
            )

            if crawler_manager and formatted_pages:
                try:
                    # Upload to blob storage
                    blob_storage_result = (
                        crawler_manager.store_multipage_results_in_blob(
                            formatted_pages=formatted_pages, content_type="text/plain"
                        )
                    )

                    logging.info(
                        f"[multipage-scrape] Blob storage: {blob_storage_result['total_successful']} uploaded, "
                        f"{blob_storage_result['total_failed']} failed, {blob_storage_result['total_duplicates']} duplicates"
                    )

                except Exception as blob_error:
                    blob_storage_result = {
                        "status": "error",
                        "error": f"Blob storage upload failed: {str(blob_error)}",
                        "total_processed": len(formatted_pages),
                        "total_successful": 0,
                        "total_failed": len(formatted_pages),
                        "total_duplicates": 0,
                    }
                    logging.error(
                        f"[multipage-scrape] Blob storage failed for URL: {url}, error: {str(blob_error)}"
                    )
            elif not crawler_manager:
                # Storage not configured
                blob_storage_result = {
                    "status": "not_configured",
                    "message": "Blob storage not configured - missing Azure storage environment variables",
                    "total_processed": len(formatted_pages) if formatted_pages else 0,
                    "total_successful": 0,
                    "total_failed": 0,
                    "total_duplicates": 0,
                }
                logging.info(
                    f"[multipage-scrape] Blob storage not configured for URL: {url}"
                )
            else:
                # Failed to format pages
                blob_storage_result = {
                    "status": "error",
                    "error": "Failed to format pages for blob storage",
                    "total_processed": 0,
                    "total_successful": 0,
                    "total_failed": 0,
                    "total_duplicates": 0,
                }
        else:
            # No results to store
            blob_storage_result = {
                "status": "no_content",
                "message": "No pages found to store",
                "total_processed": 0,
                "total_successful": 0,
                "total_failed": 0,
                "total_duplicates": 0,
            }

        # Create preview results for API response (truncated raw_content)
        preview_results = create_preview_results(crawl_result.get("results", []))

        # Generate message based on blob storage result
        if blob_storage_result.get("total_successful", 0) > 0:
            if blob_storage_result.get("total_failed", 0) > 0:
                message = f"Scraped {blob_storage_result['total_successful']} pages successfully, {blob_storage_result['total_failed']} failed"
            else:
                message = f"Successfully scraped {blob_storage_result['total_successful']} pages and uploaded to blob storage"
        elif blob_storage_result.get("status") == "not_configured":
            message = f"Scraped {len(crawl_result.get('results', []))} pages (blob storage not configured)"
        else:
            message = f"Scraped {len(crawl_result.get('results', []))} pages but blob storage failed"

        # Format successful response with preview results
        response_data = {
            "status": "completed",
            "message": message,
            "url": url,
            "parameters": {
                "limit": limit,
                "max_depth": max_depth,
                "max_breadth": max_breadth,
            },
            "results": preview_results,
            "pages_found": len(crawl_result.get("results", [])),
            "response_time": crawl_result.get("response_time", 0.0),
            "organization_id": organization_id,
            "request_id": request_id,
            "blob_storage_result": blob_storage_result,
        }

        logging.info(
            f"[multipage-scrape] Successfully crawled {response_data['pages_found']} pages from {url}"
        )

        return Response(
            content=json.dumps(response_data),
            media_type="application/json",
            status_code=200,
        )

    except json.JSONDecodeError:
        return Response(
            content=json.dumps({"status": "error", "message": "Invalid JSON format"}),
            media_type="application/json",
            status_code=400,
        )
    except Exception as e:
        logging.error(f"Error in multipage-scrape endpoint: {str(e)}")
        return Response(
            content=json.dumps(
                {"status": "error", "message": f"Internal server error: {str(e)}"}
            ),
            media_type="application/json",
            status_code=500,
        )<|MERGE_RESOLUTION|>--- conflicted
+++ resolved
@@ -40,7 +40,6 @@
 
 app = func.FunctionApp(http_auth_level=func.AuthLevel.FUNCTION)
 
-<<<<<<< HEAD
 @app.function_name(name="report_worker")
 @app.queue_trigger(
     arg_name="msg", 
@@ -202,8 +201,6 @@
             await update_report_job_status(job_id, organization_id, 'FAILED', error_payload=error_payload)
         
         # Don't re-raise - let message go to poison queue
-=======
->>>>>>> e91ece95
 
 @app.route(route="orc", methods=[func.HttpMethod.POST])
 async def stream_response(req: Request) -> StreamingResponse:
