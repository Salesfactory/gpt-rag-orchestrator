import azure.functions as func
import logging
import json
import os
import stripe
import traceback
from datetime import datetime, timezone

from azurefunctions.extensions.http.fastapi import Request, StreamingResponse, Response
<<<<<<< HEAD
from scheduler import main as scheduler_main
from weekly_scheduler import main as weekly_scheduler_main
from monthly_scheduler import main as monthly_scheduler_main
from report_scheduler import main as report_scheduler_main
from html_to_pdf_converter import html_to_pdf
=======
>>>>>>> 6cafe068

from shared.util import (
    get_user,
    handle_new_subscription_logs,
    handle_subscription_logs,
    update_organization_subscription,
    disable_organization_active_subscription,
    enable_organization_subscription,
    update_subscription_logs,
    updateExpirationDate,
    get_conversations,
    get_conversation,
    delete_conversation,
    trigger_indexer_with_retry,
)

from orc import new_orchestrator
from financial_orc import orchestrator as financial_orchestrator
from shared.conversation_export import export_conversation
from webscrapping.multipage_scrape import crawl_website
from report_worker.processor import extract_message_metadata, process_report_job
from shared.util import update_report_job_status
# MULTIPAGE SCRAPING CONSTANTS
DEFAULT_LIMIT = 30
DEFAULT_MAX_DEPTH = 4
DEFAULT_MAX_BREADTH = 15

app = func.FunctionApp(http_auth_level=func.AuthLevel.FUNCTION)

@app.function_name(name="report_worker")
@app.queue_trigger(
    arg_name="msg", 
    queue_name="report-jobs",
    connection="AZURE_STORAGE_CONNECTION_STRING"
)
async def report_worker(msg: func.QueueMessage) -> None:
    """
    Azure Function triggered by messages in the report-jobs queue.
    
    Processes report generation jobs with proper error handling and retry logic.
    """
    logging.info('[report-worker] Python Service Bus Queue trigger function processed a request.')

    correlation_id = None
    job_id = None
    organization_id = None
    dequeue_count = 1
    
    try:
        # Extract message metadata and required fields
        job_id, organization_id, correlation_id, dequeue_count, message_id = extract_message_metadata(msg)
        
        # Return early if message parsing failed
        if not all([job_id, organization_id, correlation_id]):
            return
            
        # Process the report job
        await process_report_job(job_id, organization_id, correlation_id, dequeue_count)
            
    except Exception as e:
        logging.error(
            f"[ReportWorker] Unexpected error for job {job_id} "
            f"(correlation: {correlation_id}): {str(e)}\n"
            f"Traceback: {traceback.format_exc()}"
        )
        
        # Update job status if we have the info
        if job_id and organization_id:
            error_payload = {
                "error_type": "unexpected",
                "error_message": str(e), 
                "dequeue_count": dequeue_count,
                "correlation_id": correlation_id,
                "timestamp": datetime.now(timezone.utc).isoformat()
            }
            update_report_job_status(job_id, organization_id, 'FAILED', error_payload=error_payload)
        
        # Don't re-raise - let message go to poison queue

@app.route(route="orc", methods=[func.HttpMethod.POST])
async def stream_response(req: Request) -> StreamingResponse:
    """Endpoint to stream LLM responses to the client"""
    logging.info("[orc] Python HTTP trigger function processed a request.")

    req_body = await req.json()
    question = req_body.get("question")
    conversation_id = req_body.get("conversation_id")
    client_principal_id = req_body.get("client_principal_id")
    client_principal_name = req_body.get("client_principal_name")
    client_principal_organization = req_body.get("client_principal_organization")
    if not client_principal_id or client_principal_id == "":
        client_principal_id = "00000000-0000-0000-0000-000000000000"
        client_principal_name = "anonymous"
        client_principal_organization = "00000000-0000-0000-0000-000000000000"
    client_principal = {
        "id": client_principal_id,
        "name": client_principal_name,
        "organization": client_principal_organization,
    }

    organization_id = None
    user = get_user(client_principal_id)
    if "data" in user:
        organization_id = client_principal_organization

        logging.info(
            f"[FunctionApp] Retrieved organizationId: {organization_id} from user data"
        )

    # print configuration settings for the user
    settings = new_orchestrator.get_settings(client_principal)
    logging.info(f"[function_app] Configuration settings: {settings}")

    # validate settings
    temp_setting = settings.get("temperature")
    settings["temperature"] = float(temp_setting) if temp_setting is not None else 0.3
    settings["model"] = settings.get("model") or "DeepSeek-V3-0324"
    logging.info(f"[function_app] Validated settings: {settings}")
    if question:
        orchestrator = new_orchestrator.ConversationOrchestrator(
            organization_id=organization_id
        )
        try:
            logging.info(f"[FunctionApp] Processing conversation")
            return StreamingResponse(
                orchestrator.generate_response_with_progress(
                    conversation_id=conversation_id,
                    question=question,
                    user_info=client_principal,
                    user_settings=settings,
                ),
                media_type="text/event-stream",
            )
        except Exception as e:
            logging.error(f"[FunctionApp] Error in progress streaming: {str(e)}")
            return StreamingResponse(
                '{"error": "error in response generation"}',
                media_type="application/json",
            )
    else:
        return StreamingResponse(
            '{"error": "no question found in json input"}',
            media_type="application/json",
        )


@app.route(route="financial-orc", methods=[func.HttpMethod.POST])
async def financial_orc(req: Request) -> StreamingResponse:
    """Endpoint to stream LLM responses to the client
    input body should look like this:
    {
        "question": "string",
        "conversation_id": "string",
        "documentName": "string",
        "client_principal_id": "string",
        "client_principal_name": "string",
    }
    """
    logging.info("[financial-orc] Python HTTP trigger function processed a request.")

    req_body = await req.json()
    conversation_id = req_body.get("conversation_id")
    question = req_body.get("question")

    client_principal_id = req_body.get("client_principal_id")
    client_principal_name = req_body.get("client_principal_name")

    # User is anonymous if no client_principal_id is provided
    if not client_principal_id or client_principal_id == "":
        client_principal_id = "00000000-0000-0000-0000-000000000000"
        client_principal_name = "anonymous"

    client_principal = {"id": client_principal_id, "name": client_principal_name}

    # we did not rename this to document_id in order to avoid breaking changes, it is sent like this from the client
    documentName = req_body.get("documentName", "")

    if question:
        financial_orc = financial_orchestrator.FinancialOrchestrator()
        document_type = financial_orc.categorize_query(question)

        return StreamingResponse(
            financial_orc.generate_response(
                conversation_id=conversation_id,
                question=question,
                user_info=client_principal,
                document_id=documentName,
                document_type=document_type,
            ),
            media_type="text/event-stream",
        )
    else:
        logging.error("[financial-orchestrator] no question found in json input")
        return StreamingResponse(
            '{"error": "no question found in json input"}',
            media_type="application/json",
        )


@app.function_name(name="webhook")
@app.route(route="webhook", methods=[func.HttpMethod.POST, func.HttpMethod.GET])
async def webhook(req: Request) -> Response:
    logging.info("Python HTTP trigger function processed a request.")
    if req.method != "POST":
        return Response(
            content=json.dumps({"error": "Method not allowed"}),
            media_type="application/json",
            status_code=405,
        )

    stripe.api_key = os.getenv("STRIPE_API_KEY")
    endpoint_secret = os.getenv("STRIPE_SIGNING_SECRET")

    event = None
    payload = await req.body()

    try:
        event = json.loads(payload)
    except json.decoder.JSONDecodeError as e:
        logging.error("  Webhook error while parsing basic request." + str(e))
        return Response(
            content=json.dumps({"success": False}),
            media_type="application/json",
            status_code=400,
        )
    if endpoint_secret:
        # Only verify the event if there is an endpoint secret defined
        # Otherwise use the basic event deserialized with json
        sig_header = req.headers["stripe-signature"]

        try:
            event = stripe.Webhook.construct_event(payload, sig_header, endpoint_secret)
        except stripe.error.SignatureVerificationError as e:
            print("  Webhook signature verification failed. " + str(e))
            return Response(
                content=json.dumps({"success": False}),
                media_type="application/json",
                status_code=400,
            )

    # Handle the event
    if event["type"] == "checkout.session.completed":
        print("  Webhook received!", event["type"])
        userId = event["data"]["object"]["client_reference_id"]
        userName = event["data"]["object"].get("metadata", {}).get("userName", "") or ""
        organizationId = (
            event["data"]["object"].get("metadata", {}).get("organizationId", "") or ""
        )
        organizationName = (
            event["data"]["object"].get("metadata", {}).get("organizationName", "")
            or ""
        )
        sessionId = event["data"]["object"]["id"]
        subscriptionId = event["data"]["object"]["subscription"]
        paymentStatus = event["data"]["object"]["payment_status"]

        expirationDate = event["data"]["object"]["expires_at"]
        try:
            update_organization_subscription(
                userId,
                organizationId,
                subscriptionId,
                sessionId,
                paymentStatus,
                organizationName,
                expirationDate,
            )
            handle_new_subscription_logs(
                userId, organizationId, userName, organizationName
            )
            print(f"User {userId} updated with subscription {subscriptionId}")
        except Exception as e:
            logging.exception("[webbackend] exception in /api/webhook")
            return Response(
                content=json.dumps({"error": f"Error in webhook execution: {str(e)}"}),
                media_type="application/json",
                status_code=500,
            )
    elif event["type"] == "customer.subscription.updated":
        print("  Webhook received!", event["type"])
        subscriptionId = event["data"]["object"]["id"]
        status = event["data"]["object"]["status"]
        expirationDate = event["data"]["object"]["current_period_end"]
        print(f"expirationDate: => {expirationDate}")
        print(f"Subscription {subscriptionId} updated to status {status}")

        def determine_action(event):
            data = event.get("data", {}).get("object", {})
            previous_data = event.get("data", {}).get("previous_attributes", {})
            metadata = data.get("metadata", {})

            modification_type = None
            modified_by = "Unknown"
            modified_by_name = "Unknown"

            if "modification_type" in metadata:
                modification_type = metadata.get("modification_type")
                modified_by = metadata.get("modified_by", "Unknown")
                modified_by_name = metadata.get("modified_by_name", "Unknown")

            # If modification_type is not received, log the message and do not create anything in the audit
            if modification_type is None:
                print("Modification type not received, no audit action created.")
                return "No action", None, None, modified_by, modified_by_name, None

            if modification_type == "add_financial_assistant":
                status_financial_assistant = "active"
                return (
                    "Financial Assistant Change",
                    None,
                    None,
                    modified_by,
                    modified_by_name,
                    status_financial_assistant,
                )
            elif modification_type == "remove_financial_assistant":
                status_financial_assistant = "inactive"
                return (
                    "Financial Assistant Change",
                    None,
                    None,
                    modified_by,
                    modified_by_name,
                    status_financial_assistant,
                )

            if modification_type == "subscription_tier_change":
                # Access plan info from subscription items in previous_data
                previous_plan = None
                if "items" in previous_data:
                    for item in previous_data["items"].get("data", []):
                        previous_plan = item.get("plan", {}).get("nickname", None)
                        if previous_plan:
                            break  # Exit once we find the plan

                current_plan = (
                    data.get("items", {})
                    .get("data", [{}])[0]
                    .get("plan", {})
                    .get("nickname", None)
                )

                return (
                    "Subscription Tier Change",
                    previous_plan,
                    current_plan,
                    modified_by,
                    modified_by_name,
                    None,
                )

            # Unknown action
            return "Unknown action", None, None, modified_by, modified_by_name, None

        (
            action,
            previous_plan,
            current_plan,
            modified_by,
            modified_by_name,
            status_financial_assistant,
        ) = determine_action(event)
        print(f"Action determined: {action}")

        try:
            enable_organization_subscription(subscriptionId)
        except Exception as e:
            logging.exception("[webbackend] exception in /api/webhook")
            return Response(
                content=json.dumps({"error": f"Error in webhook execution: {str(e)}"}),
                media_type="application/json",
                status_code=500,
            )

        if action != "No action":
            try:
                update_subscription_logs(
                    subscriptionId,
                    action,
                    previous_plan,
                    current_plan,
                    modified_by,
                    modified_by_name,
                    status_financial_assistant,
                )
                updateExpirationDate(subscriptionId, expirationDate)
            except Exception as e:
                logging.exception("[webbackend] exception in /api/webhook")
                return Response(
                    content=json.dumps(
                        {"error": f"Error in webhook execution: {str(e)}"}
                    ),
                    media_type="application/json",
                    status_code=500,
                )

    elif event["type"] == "customer.subscription.paused":
        print("  Webhook received!", event["type"])
        subscriptionId = event["data"]["object"]["id"]
        event_type = event["type"].split(".")[-1]  # Obtain "paused"
        try:
            handle_subscription_logs(subscriptionId, event_type)
            disable_organization_active_subscription(subscriptionId)
        except Exception as e:
            logging.exception("[webbackend] exception in /api/webhook")
            return Response(
                content=json.dumps({"error": f"Error in webhook execution: {str(e)}"}),
                media_type="application/json",
                status_code=500,
            )

    elif event["type"] == "customer.subscription.resumed":
        print("  Webhook received!", event["type"])
        event_type = event["type"].split(".")[-1]  # Obtain "resumed"
        try:
            handle_subscription_logs(subscriptionId, event_type)
            enable_organization_subscription(subscriptionId)
        except Exception as e:
            logging.exception("[webbackend] exception in /api/webhook")
            return Response(
                content=json.dumps({"error": f"Error in webhook execution: {str(e)}"}),
                media_type="application/json",
                status_code=500,
            )

    elif event["type"] == "customer.subscription.deleted":
        print("  Webhook received!", event["type"])
        event_type = event["type"].split(".")[-1]  # Obtain "deleted"
        subscriptionId = event["data"]["object"]["id"]
        try:
            handle_subscription_logs(subscriptionId, event_type)
            disable_organization_active_subscription(subscriptionId)
        except Exception as e:
            logging.exception("[webbackend] exception in /api/webhook")
            return Response(
                content=json.dumps({"error": f"Error in webhook execution: {str(e)}"}),
                media_type="application/json",
                status_code=500,
            )
    else:
        # Unexpected event type
        print(f"Unexpected event type: {event['type']}")

    return Response(
        content=json.dumps({"success": True}), media_type="application/json"
    )

@app.blob_trigger(
    arg_name="myblob",
    path="documents/{name}",
    connection="AZURE_STORAGE_CONNECTION_STRING",
)
def blob_trigger(myblob: func.InputStream):
    """
    Azure Blob Storage trigger that processes uploaded documents and triggers search index updates.

    Args:
        myblob (func.InputStream): The uploaded blob file stream
    """
    try:
        # Extract file information
        blob_name = myblob.name
        file_extension = os.path.splitext(blob_name)[1].lower() if blob_name else ""

        logging.info(
            f"[blob_trigger] Processing blob: {blob_name}, Extension: {file_extension}"
        )

        # Define supported file types for indexing
        supported_extensions = {
            ".pdf",
            ".docx",
            ".doc",
            ".txt",
            ".md",
            ".html",
            ".pptx",
        }

        if file_extension not in supported_extensions:
            logging.info(
                f"[blob_trigger] File type {file_extension} not supported for indexing. Supported types: {supported_extensions}"
            )
            return

        # Get indexer name from environment or use default
        indexer_name = f'{os.getenv("AZURE_AI_SEARCH_INDEX_NAME")}-test-indexer'  # TODO: change to the actual indexer name once moved to prod

        logging.info(
            f"[blob_trigger] Triggering indexer '{indexer_name}' for supported document: {blob_name}"
        )

        # Trigger the indexer with retry logic for concurrent runs
        indexer_success = trigger_indexer_with_retry(indexer_name, blob_name)

        if indexer_success:
            logging.info(
                f"[blob_trigger] Successfully triggered indexer '{indexer_name}' for blob: {blob_name}"
            )
        else:
            logging.warning(
                f"[blob_trigger] Could not trigger indexer '{indexer_name}' for blob: {blob_name}. File will be indexed in next scheduled run."
            )

    except Exception as e:
        logging.error(
            f"[blob_trigger] Unexpected error processing blob {myblob.name if myblob else 'unknown'}: {str(e)}"
        )


@app.route(
    route="conversations",
    methods=[func.HttpMethod.GET, func.HttpMethod.POST, func.HttpMethod.DELETE],
)
async def conversations(req: Request) -> Response:
    logging.info("Python HTTP trigger function processed a request for conversations.")

    id = req.query_params.get("id")

    if req.method == "GET":
        try:
            user_id = req.query_params.get("user_id")
            if not user_id:
                return Response(
                    json.dumps({"error": "user_id query parameter is required"}),
                    media_type="application/json",
                    status_code=400,
                )

            if not id:
                conversations = get_conversations(user_id)
            else:
                conversations = get_conversation(id, user_id)
            return Response(
                json.dumps(conversations),
                media_type="application/json",
                status_code=200,
            )
        except Exception as e:
            logging.error(f"Error in GET /conversations: {str(e)}")
            return Response(
                json.dumps({"error": "Internal server error"}),
                media_type="application/json",
                status_code=500,
            )

    elif req.method == "POST":
        try:
            req_body = await req.json()
            id_from_body = req_body.get("id")
            if not id_from_body:
                return Response("Missing conversation ID for export", status_code=400)

            user_id = req_body.get("user_id")
            export_format = req_body.get("format", "html")

            if not user_id:
                return Response("Missing user_id in request body", status_code=400)

            if export_format not in ["html", "json", "docx"]:
                return Response(
                    "Invalid export format. Supported formats: html, json, docx",
                    status_code=400,
                )

            result = export_conversation(id_from_body, user_id, export_format)

            if result["success"]:
                return Response(
                    json.dumps(result), media_type="application/json", status_code=200
                )
            else:
                return Response(
                    json.dumps({"error": result["error"]}),
                    media_type="application/json",
                    status_code=500,
                )

        except json.JSONDecodeError:
            return Response("Invalid JSON in request body", status_code=400)
        except Exception as e:
            logging.error(f"Error in conversation export: {str(e)}")
            return Response(
                json.dumps({"error": "Internal server error"}),
                media_type="application/json",
                status_code=500,
            )
    # need to double check if this one is working
    elif req.method == "DELETE":
        try:
            req_body = await req.json()
            user_id = req_body.get("user_id")
            if not user_id:
                return Response("Missing user_id in request body", status_code=400)
            if id:
                try:
                    delete_conversation(id, user_id)
                    return Response(
                        "Conversation deleted successfully", status_code=200
                    )
                except Exception as e:
                    logging.error(f"Error deleting conversation: {str(e)}")
                    return Response("Error deleting conversation", status_code=500)
            else:
                return Response("Missing conversation ID", status_code=400)
        except json.JSONDecodeError:
            return Response("Invalid JSON in request body", status_code=400)
        except Exception as e:
            logging.error(f"Error in DELETE /conversations: {str(e)}")
            return Response(
                json.dumps({"error": "Internal server error"}),
                media_type="application/json",
                status_code=500,
            )

    else:
        return Response("Method not allowed", status_code=405)


@app.route(route="scrape-page", methods=[func.HttpMethod.POST])
async def scrape_page(req: Request) -> Response:
    """
    Endpoint to scrape a single web page.

    Expected payload:
    {
        "url": "http://example.com",
        "client_principal_id": "user-id"
    }

    Returns:
        JSON response with scraping results and optional blob storage results
    """
    logging.info("[scrape-pages] Python HTTP trigger function processed a request.")

    try:

        req_body = await req.json()

        # Validate payload
        if not req_body or "url" not in req_body:
            return Response(
                content=json.dumps(
                    {
                        "status": "error",
                        "message": "Request body must contain 'url' field",
                    }
                ),
                media_type="application/json",
                status_code=400,
            )

        url = req_body["url"]
        if not isinstance(url, str) or not url.strip():
            return Response(
                content=json.dumps(
                    {"status": "error", "message": "url must be a non-empty string"}
                ),
                media_type="application/json",
                status_code=400,
            )

        # Extract client principal ID and organization
        client_principal_id = req_body.get(
            "client_principal_id", "00000000-0000-0000-0000-000000000000"
        )

        organization_id = None
        try:
            user = get_user(client_principal_id)
            organization_id = user.get("data", {}).get("organizationId")
            if organization_id:
                logging.info(
                    f"[scrape-pages] Retrieved organizationId: {organization_id}"
                )
        except Exception as e:
            logging.info(f"[scrape-pages] No organization tracking - {str(e)}")

        from webscrapping import scrape_single_url
        from webscrapping.utils import generate_request_id

        request_id = req.headers.get("x-request-id") or generate_request_id()

        result_data = scrape_single_url(url.strip(), request_id, organization_id)

        result_status = result_data.get("status")
        if result_status == "completed":
            status_code = 200
        elif result_status == "failed":
            status_code = 422
        else:
            status_code = 500

        return Response(
            content=json.dumps(result_data),
            media_type="application/json",
            status_code=status_code,
        )

    except json.JSONDecodeError:
        return Response(
            content=json.dumps({"status": "error", "message": "Invalid JSON format"}),
            media_type="application/json",
            status_code=400,
        )
    except Exception as e:
        logging.error(f"Error in scrape-pages endpoint: {str(e)}")
        return Response(
            content=json.dumps(
                {"status": "error", "message": f"Internal server error: {str(e)}"}
            ),
            media_type="application/json",
            status_code=500,
        )


def create_preview_results(results: list, preview_length: int = 100) -> list:
    """
    Create a preview version of crawl results with truncated raw_content.

    Args:
        results: List of crawl results from Tavily
        preview_length: Number of characters to show in preview (default: 100)

    Returns:
        List of results with truncated raw_content for API response
    """
    if not results:
        return results

    preview_results = []
    for result in results:
        # Create a copy of the result
        preview_result = result.copy()

        # Truncate raw_content if it exists
        if "raw_content" in preview_result and preview_result["raw_content"]:
            content = preview_result["raw_content"]
            if len(content) > preview_length:
                preview_result["raw_content"] = content[:preview_length] + "..."

        preview_results.append(preview_result)

    return preview_results


@app.route(route="multipage-scrape", methods=[func.HttpMethod.POST])
async def multipage_scrape(req: Request) -> Response:
    """
    Endpoint to crawl a website using advanced multipage scraping with Tavily.

    Expected payload:
    {
        "url": "https://example.com",
        "limit": 30,           // optional, default 30
        "max_depth": 4,        // optional, default 4
        "max_breadth": 15,     // optional, default 15
        "client_principal_id": "user-id"  // optional
    }

    Returns:
        JSON response with crawling results including all discovered pages
    """
    logging.info("[multipage-scrape] Python HTTP trigger function processed a request.")

    try:
        req_body = await req.json()

        # Validate payload
        if not req_body or "url" not in req_body:
            return Response(
                content=json.dumps(
                    {
                        "status": "error",
                        "message": "Request body must contain 'url' field",
                    }
                ),
                media_type="application/json",
                status_code=400,
            )

        url = req_body["url"]
        if not url or not isinstance(url, str):
            return Response(
                content=json.dumps(
                    {"status": "error", "message": "url must be a non-empty string"}
                ),
                media_type="application/json",
                status_code=400,
            )

        limit = req_body.get("limit", DEFAULT_LIMIT)
        max_depth = req_body.get("max_depth", DEFAULT_MAX_DEPTH)
        max_breadth = req_body.get("max_breadth", DEFAULT_MAX_BREADTH)

        if not isinstance(limit, int) or limit < 1 or limit > 100:
            return Response(
                content=json.dumps(
                    {
                        "status": "error",
                        "message": "limit must be an integer between 1 and 100",
                    }
                ),
                media_type="application/json",
                status_code=400,
            )

        if not isinstance(max_depth, int) or max_depth < 1 or max_depth > 10:
            return Response(
                content=json.dumps(
                    {
                        "status": "error",
                        "message": "max_depth must be an integer between 1 and 10",
                    }
                ),
                media_type="application/json",
                status_code=400,
            )

        if not isinstance(max_breadth, int) or max_breadth < 1 or max_breadth > 50:
            return Response(
                content=json.dumps(
                    {
                        "status": "error",
                        "message": "max_breadth must be an integer between 1 and 50",
                    }
                ),
                media_type="application/json",
                status_code=400,
            )

        # Extract client principal ID for logging/tracking
        client_principal_id = req_body.get(
            "client_principal_id", "00000000-0000-0000-0000-000000000000"
        )

        organization_id = None
        try:
            user = get_user(client_principal_id)
            organization_id = user.get("data", {}).get("organizationId")
            if organization_id:
                logging.info(
                    f"[multipage-scrape] Retrieved organizationId: {organization_id}"
                )
        except Exception as e:
            logging.info(f"[multipage-scrape] No organization tracking - {str(e)}")

        logging.info(
            f"[multipage-scrape] Starting crawl for URL: {url} with limit: {limit}, max_depth: {max_depth}, max_breadth: {max_breadth}"
        )

        # Extract request ID from headers if provided, or generate one
        from webscrapping.utils import generate_request_id

        request_id = req.headers.get("x-request-id") or generate_request_id()

        # Execute the multipage crawling
        crawl_result = crawl_website(url, limit, max_depth, max_breadth)

        # Check if crawling was successful
        if "error" in crawl_result:
            return Response(
                content=json.dumps(
                    {
                        "status": "error",
                        "message": f"Crawling failed: {crawl_result['error']}",
                        "url": url,
                    }
                ),
                media_type="application/json",
                status_code=500,
            )

        # Initialize blob storage (always enabled)
        from webscrapping.blob_manager import create_crawler_manager_from_env
        from webscrapping.scraper import WebScraper

        crawler_manager = create_crawler_manager_from_env(request_id)
        blob_storage_result = None

        # Handle blob storage for all successful crawls
        if crawl_result.get("results"):
            # Format crawl results for blob storage
            crawl_parameters = {
                "limit": limit,
                "max_depth": max_depth,
                "max_breadth": max_breadth,
            }

            formatted_pages = WebScraper.format_multipage_content_for_blob_storage(
                crawl_result=crawl_result,
                request_id=request_id,
                organization_id=organization_id,
                original_url=url,
                crawl_parameters=crawl_parameters,
            )

            if crawler_manager and formatted_pages:
                try:
                    # Upload to blob storage
                    blob_storage_result = (
                        crawler_manager.store_multipage_results_in_blob(
                            formatted_pages=formatted_pages, content_type="text/plain"
                        )
                    )

                    logging.info(
                        f"[multipage-scrape] Blob storage: {blob_storage_result['total_successful']} uploaded, "
                        f"{blob_storage_result['total_failed']} failed, {blob_storage_result['total_duplicates']} duplicates"
                    )

                except Exception as blob_error:
                    blob_storage_result = {
                        "status": "error",
                        "error": f"Blob storage upload failed: {str(blob_error)}",
                        "total_processed": len(formatted_pages),
                        "total_successful": 0,
                        "total_failed": len(formatted_pages),
                        "total_duplicates": 0,
                    }
                    logging.error(
                        f"[multipage-scrape] Blob storage failed for URL: {url}, error: {str(blob_error)}"
                    )
            elif not crawler_manager:
                # Storage not configured
                blob_storage_result = {
                    "status": "not_configured",
                    "message": "Blob storage not configured - missing Azure storage environment variables",
                    "total_processed": len(formatted_pages) if formatted_pages else 0,
                    "total_successful": 0,
                    "total_failed": 0,
                    "total_duplicates": 0,
                }
                logging.info(
                    f"[multipage-scrape] Blob storage not configured for URL: {url}"
                )
            else:
                # Failed to format pages
                blob_storage_result = {
                    "status": "error",
                    "error": "Failed to format pages for blob storage",
                    "total_processed": 0,
                    "total_successful": 0,
                    "total_failed": 0,
                    "total_duplicates": 0,
                }
        else:
            # No results to store
            blob_storage_result = {
                "status": "no_content",
                "message": "No pages found to store",
                "total_processed": 0,
                "total_successful": 0,
                "total_failed": 0,
                "total_duplicates": 0,
            }

        # Create preview results for API response (truncated raw_content)
        preview_results = create_preview_results(crawl_result.get("results", []))

        # Generate message based on blob storage result
        if blob_storage_result.get("total_successful", 0) > 0:
            if blob_storage_result.get("total_failed", 0) > 0:
                message = f"Scraped {blob_storage_result['total_successful']} pages successfully, {blob_storage_result['total_failed']} failed"
            else:
                message = f"Successfully scraped {blob_storage_result['total_successful']} pages and uploaded to blob storage"
        elif blob_storage_result.get("status") == "not_configured":
            message = f"Scraped {len(crawl_result.get('results', []))} pages (blob storage not configured)"
        else:
            message = f"Scraped {len(crawl_result.get('results', []))} pages but blob storage failed"

        # Format successful response with preview results
        response_data = {
            "status": "completed",
            "message": message,
            "url": url,
            "parameters": {
                "limit": limit,
                "max_depth": max_depth,
                "max_breadth": max_breadth,
            },
            "results": preview_results,
            "pages_found": len(crawl_result.get("results", [])),
            "response_time": crawl_result.get("response_time", 0.0),
            "organization_id": organization_id,
            "request_id": request_id,
            "blob_storage_result": blob_storage_result,
        }

        logging.info(
            f"[multipage-scrape] Successfully crawled {response_data['pages_found']} pages from {url}"
        )

        return Response(
            content=json.dumps(response_data),
            media_type="application/json",
            status_code=200,
        )

    except json.JSONDecodeError:
        return Response(
            content=json.dumps({"status": "error", "message": "Invalid JSON format"}),
            media_type="application/json",
            status_code=400,
        )
    except Exception as e:
        logging.error(f"Error in multipage-scrape endpoint: {str(e)}")
        return Response(
            content=json.dumps(
                {"status": "error", "message": f"Internal server error: {str(e)}"}
            ),
            media_type="application/json",
            status_code=500,
        )


@app.timer_trigger(schedule="0 0 2 * * 0", arg_name="mytimer", run_on_startup=False)
def report_scheduler_timer(mytimer: func.TimerRequest) -> None:
    """
    Timer trigger function that runs every Sunday at 2:00 AM UTC.
    Cron expression: "0 0 2 * * 0" means:
    - 0 seconds
    - 0 minutes
    - 2 hours (2 AM)
    - * any day of month
    - * any month
    - 0 = Sunday (day of week)
    """
    logging.info("Report scheduler timer trigger started")
    
    try:
        report_scheduler_main(mytimer)
        logging.info("Report scheduler completed successfully")
    except Exception as e:
        logging.error(f"Report scheduler failed: {str(e)}")
        raise<|MERGE_RESOLUTION|>--- conflicted
+++ resolved
@@ -7,14 +7,11 @@
 from datetime import datetime, timezone
 
 from azurefunctions.extensions.http.fastapi import Request, StreamingResponse, Response
-<<<<<<< HEAD
 from scheduler import main as scheduler_main
 from weekly_scheduler import main as weekly_scheduler_main
 from monthly_scheduler import main as monthly_scheduler_main
 from report_scheduler import main as report_scheduler_main
 from html_to_pdf_converter import html_to_pdf
-=======
->>>>>>> 6cafe068
 
 from shared.util import (
     get_user,
